--- conflicted
+++ resolved
@@ -84,15 +84,12 @@
   value: {{ .Values.optInOutUrlsScan.urlsNumberPerBatch | quote }}
 - name: OPT_IN_OUT_URLS_SCAN_SPAWNING_URL
   value: {{ .Values.optInOutUrlsScan.spawningUrl | quote }}
-<<<<<<< HEAD
+- name: CONFIG_NAMES_MAX_NUMBER
+  value: {{ .Values.configNames.maxNumber | quote }}
+
 # specific to 'split-descriptive-stats'
 - name: DESCRIPTIVE_STATS_HISTOGRAM_NUM_BINS
   value: {{ .Values.descriptiveStats.histogramNumBins | quote }}
 - name: DESCRIPTIVE_STATS_MAX_PARQUET_SIZE_BYTES
   value: {{ .Values.descriptiveStats.maxParquetSizeBytes | quote }}
-=======
-- name: CONFIG_NAMES_MAX_NUMBER
-  value: {{ .Values.configNames.maxNumber | quote }}
-
->>>>>>> 8396a0d5
 {{- end -}}