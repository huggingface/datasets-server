# SPDX-License-Identifier: Apache-2.0
# Copyright 2022 The HuggingFace Authors.

{{- define "containerAdmin" -}}
- name: "{{ include "name" . }}-admin"
  image: {{ include "services.admin.image" . }}
  imagePullPolicy: {{ .Values.images.pullPolicy }}
  env:
  {{ include "envCache" . | nindent 2 }}
  {{ include "envQueue" . | nindent 2 }}
  {{ include "envCommon" . | nindent 2 }}
  {{ include "envLog" . | nindent 2 }}
<<<<<<< HEAD
=======
  {{ include "envMetrics" . | nindent 2 }}
  # storage
  {{ include "envAssets" . | nindent 2 }}
>>>>>>> 6c0d89ae
  {{ include "envParquetMetadata" . | nindent 2 }}
  - name: DUCKDB_INDEX_CACHE_DIRECTORY
    value: {{ .Values.duckDBIndex.cacheDirectory | quote }}
  - name: DESCRIPTIVE_STATISTICS_CACHE_DIRECTORY
    value: {{ .Values.descriptiveStatistics.cacheDirectory | quote }}
  - name: DATASETS_BASED_HF_DATASETS_CACHE
    value: {{ .Values.hfDatasetsCache.cacheDirectory | quote }}
  # service
  - name: ADMIN_HF_ORGANIZATION
    value: {{ .Values.admin.hfOrganization | quote }}
  - name: ADMIN_CACHE_REPORTS_NUM_RESULTS
    value: {{ .Values.admin.cacheReportsNumResults | quote }}
  - name: ADMIN_CACHE_REPORTS_WITH_CONTENT_NUM_RESULTS
    value: {{ .Values.admin.cacheReportsWithContentNumResults | quote }}
  - name: ADMIN_HF_TIMEOUT_SECONDS
    value: {{ .Values.admin.hfTimeoutSeconds | quote }}
  - name: ADMIN_HF_WHOAMI_PATH
    value: {{ .Values.admin.hfWhoamiPath | quote }}
  - name: ADMIN_MAX_AGE
    value: {{ .Values.admin.maxAge | quote }}
  # prometheus
  - name: PROMETHEUS_MULTIPROC_DIR
    value:  {{ .Values.admin.prometheusMultiprocDirectory | quote }}
  # uvicorn
  - name: ADMIN_UVICORN_HOSTNAME
    value: {{ .Values.admin.uvicornHostname | quote }}
  - name: ADMIN_UVICORN_NUM_WORKERS
    value: {{ .Values.admin.uvicornNumWorkers | quote }}
  - name: ADMIN_UVICORN_PORT
    value: {{ .Values.admin.uvicornPort | quote }}
  volumeMounts:
  {{ include "volumeMountAssetsRO" . | nindent 2 }}
  {{ include "volumeMountDescriptiveStatisticsRO" . | nindent 2 }}
  {{ include "volumeMountDuckDBIndexRO" . | nindent 2 }}
  {{ include "volumeMountHfDatasetsCacheRO" . | nindent 2 }}
  {{ include "volumeMountParquetMetadataRO" . | nindent 2 }}
  securityContext:
    allowPrivilegeEscalation: false
  readinessProbe:
    failureThreshold: 30
    periodSeconds: 5
    httpGet:
      path: /healthcheck
      port: {{ .Values.admin.uvicornPort }}
  livenessProbe:
    failureThreshold: 30
    periodSeconds: 5
    httpGet:
      path: /healthcheck
      port: {{ .Values.admin.uvicornPort }}
  ports:
  - containerPort: {{ .Values.admin.uvicornPort }}
    name: http
    protocol: TCP
  resources:
    {{ toYaml .Values.admin.resources | nindent 4 }}
{{- end -}}<|MERGE_RESOLUTION|>--- conflicted
+++ resolved
@@ -10,12 +10,8 @@
   {{ include "envQueue" . | nindent 2 }}
   {{ include "envCommon" . | nindent 2 }}
   {{ include "envLog" . | nindent 2 }}
-<<<<<<< HEAD
-=======
-  {{ include "envMetrics" . | nindent 2 }}
   # storage
   {{ include "envAssets" . | nindent 2 }}
->>>>>>> 6c0d89ae
   {{ include "envParquetMetadata" . | nindent 2 }}
   - name: DUCKDB_INDEX_CACHE_DIRECTORY
     value: {{ .Values.duckDBIndex.cacheDirectory | quote }}
