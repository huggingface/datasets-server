--- conflicted
+++ resolved
@@ -12,13 +12,8 @@
 
 [tool.poetry.group.dev.dependencies]
 bandit = "^1.7.4"
-<<<<<<< HEAD
-mypy = "^1.8.0"
+mypy = "^1.10.0"
 pip-audit = "^2.7.3"
-=======
-mypy = "^1.10.0"
-pip-audit = "^2.5.4"
->>>>>>> 2c66fad5
 pytest = "^7.2.1"
 ruff = "^0"
 types-requests = "^2.31.0.3"
