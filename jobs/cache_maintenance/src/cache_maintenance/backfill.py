# SPDX-License-Identifier: Apache-2.0
# Copyright 2022 The HuggingFace Authors.

import logging
from typing import Optional

from libcommon.operations import update_dataset
from libcommon.simple_cache import get_all_datasets
from libcommon.storage_client import StorageClient
from libcommon.utils import Priority


def backfill_cache(
    hf_endpoint: str,
    cache_max_days: int,
    blocked_datasets: list[str],
    hf_token: Optional[str] = None,
    error_codes_to_retry: Optional[list[str]] = None,
    storage_clients: Optional[list[StorageClient]] = None,
) -> None:
    logging.info("backfill datasets in the database and delete non-supported ones")
    datasets_in_database = get_all_datasets()
<<<<<<< HEAD
    # get_supported_dataset_infos(hf_endpoint=hf_endpoint, hf_token=hf_token)
    # TODO: restore this
=======
>>>>>>> bdd9a601
    logging.info(f"analyzing {len(datasets_in_database)} datasets in the database")
    analyzed_datasets = 0
    supported_datasets = 0
    deleted_datasets = 0
    error_datasets = 0
    log_batch = 100

    def get_log() -> str:
        return (
            f"{analyzed_datasets} analyzed datasets (total: {len(datasets_in_database)} datasets):"
            f" {deleted_datasets} datasets have been deleted ({100 * deleted_datasets / analyzed_datasets:.2f}%),"
            f" {error_datasets} datasets raised an exception ({100 * error_datasets / analyzed_datasets:.2f}%)"
        )

    for dataset in datasets_in_database:
        analyzed_datasets += 1
        try:
            if update_dataset(
                dataset=dataset,
                cache_max_days=cache_max_days,
                hf_endpoint=hf_endpoint,
                blocked_datasets=blocked_datasets,
                hf_token=hf_token,
                priority=Priority.LOW,
                error_codes_to_retry=error_codes_to_retry,
                hf_timeout_seconds=None,
                storage_clients=storage_clients,
            ):
                supported_datasets += 1
            else:
                deleted_datasets += 1
        except Exception as e:
            logging.warning(f"failed to update_dataset {dataset}: {e}")
            error_datasets += 1
            continue

        logging.debug(get_log())
        if analyzed_datasets % log_batch == 0:
            logging.info(get_log())

    logging.info(get_log())
    logging.info("backfill completed")<|MERGE_RESOLUTION|>--- conflicted
+++ resolved
@@ -20,11 +20,6 @@
 ) -> None:
     logging.info("backfill datasets in the database and delete non-supported ones")
     datasets_in_database = get_all_datasets()
-<<<<<<< HEAD
-    # get_supported_dataset_infos(hf_endpoint=hf_endpoint, hf_token=hf_token)
-    # TODO: restore this
-=======
->>>>>>> bdd9a601
     logging.info(f"analyzing {len(datasets_in_database)} datasets in the database")
     analyzed_datasets = 0
     supported_datasets = 0
