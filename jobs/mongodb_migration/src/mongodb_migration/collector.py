--- conflicted
+++ resolved
@@ -58,17 +58,15 @@
 from mongodb_migration.migrations._20230511110700_queue_delete_skipped_jobs import (
     MigrationDeleteSkippedJobs,
 )
-<<<<<<< HEAD
+from mongodb_migration.migrations._20230516101500_queue_job_add_revision import (
+    MigrationQueueAddRevisionToJob,
+)
+from mongodb_migration.migrations._20230516101600_queue_delete_index_without_revision import (
+    MigrationQueueDeleteIndexWithoutRevision,
+)
 from mongodb_migration.renaming_migrations import (
     CacheRenamingMigration,
     QueueRenamingMigration,
-=======
-from mongodb_migration.migrations._20230516101500_queue_job_add_revision import (
-    MigrationQueueAddRevisionToJob,
-)
-from mongodb_migration.migrations._20230516101600_queue_delete_index_without_revision import (
-    MigrationQueueDeleteIndexWithoutRevision,
->>>>>>> 5d49c824
 )
 
 
@@ -193,7 +191,12 @@
                 version="20230511100700", description="remove indexes with field 'force'"
             ),
             MigrationDeleteSkippedJobs(version="20230511110700", description="delete jobs with skipped status"),
-<<<<<<< HEAD
+            MigrationQueueAddRevisionToJob(
+                version="20230516101500", description="add 'revision' field to jobs in queue database"
+            ),
+            MigrationQueueDeleteIndexWithoutRevision(
+                version="20230516101600", description="remove index without revision"
+            ),
             CacheRenamingMigration(
                 cache_kind="/split-names-from-streaming",
                 new_cache_kind="config-split-names-from-streaming",
@@ -211,12 +214,5 @@
                     "update 'type' and 'unicity_id' fields in job from '/split-names-from-streaming' "
                     "to 'config-split-names-from-streaming'"
                 ),
-=======
-            MigrationQueueAddRevisionToJob(
-                version="20230516101500", description="add 'revision' field to jobs in queue database"
-            ),
-            MigrationQueueDeleteIndexWithoutRevision(
-                version="20230516101600", description="remove index without revision"
->>>>>>> 5d49c824
             ),
         ]