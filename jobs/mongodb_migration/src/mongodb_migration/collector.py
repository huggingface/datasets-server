# SPDX-License-Identifier: Apache-2.0
# Copyright 2023 The HuggingFace Authors.

from libcommon.constants import CACHE_METRICS_COLLECTION, QUEUE_METRICS_COLLECTION

from mongodb_migration.deletion_migrations import (
    CacheDeletionMigration,
    MetricsDeletionMigration,
    MigrationDeleteJobsByStatus,
    MigrationQueueDeleteTTLIndex,
    MigrationRemoveFieldFromCache,
    MigrationRemoveFieldFromJob,
    QueueDeletionMigration,
)
from mongodb_migration.drop_migrations import MigrationDropCollection
from mongodb_migration.migration import Migration
from mongodb_migration.migrations._20221110230400_example import MigrationExample
from mongodb_migration.migrations._20221116133500_queue_job_add_force import (
    MigrationAddForceToJob,
)
from mongodb_migration.migrations._20221117223000_cache_generic_response import (
    MigrationMoveToGenericCachedResponse,
)
from mongodb_migration.migrations._20230126164900_queue_job_add_priority import (
    MigrationAddPriorityToJob,
)
from mongodb_migration.migrations._20230309123100_cache_add_progress import (
    MigrationAddProgressToCacheResponse,
)
from mongodb_migration.migrations._20230309141600_cache_add_job_runner_version import (
    MigrationAddJobRunnerVersionToCacheResponse,
)
from mongodb_migration.migrations._20230511100700_queue_delete_indexes_with_force import (
    MigrationQueueDeleteIndexesWithForce,
)
from mongodb_migration.migrations._20230516101500_queue_job_add_revision import (
    MigrationQueueAddRevisionToJob,
)
from mongodb_migration.migrations._20230516101600_queue_delete_index_without_revision import (
    MigrationQueueDeleteIndexWithoutRevision,
)
from mongodb_migration.migrations._20230622131500_lock_add_owner import (
    MigrationAddOwnerToQueueLock,
)
from mongodb_migration.migrations._20230703110100_cache_add_partial_field_in_config_parquet_and_info import (
    MigrationAddPartialToCacheResponse,
)
from mongodb_migration.migrations._20230705160600_queue_job_add_difficulty import (
    MigrationQueueAddDifficultyToJob,
)
from mongodb_migration.migrations._20230926095900_cache_add_has_fts_field_in_split_duckdb_index import (
    MigrationAddHasFTSToSplitDuckdbIndexCacheResponse,
)
from mongodb_migration.migrations._20231106193200_cache_add_partial_field_in_split_duckdb_index import (
    MigrationAddPartialToSplitDuckdbIndexCacheResponse,
)
from mongodb_migration.migrations._20240104085000_cache_add_retries import MigrationAddRetriesToCacheResponse
from mongodb_migration.migrations._20240109160700_cache_add_failed_runs import MigrationAddFailedRunsToCacheResponse
from mongodb_migration.migrations._20240112164500_cache_add_partial_field_in_split_descriptive_statistics import (
    MigrationAddPartialToSplitDescriptiveStatisticsCacheResponse,
)
from mongodb_migration.migrations._20240206153000_cache_add_tags_in_hub_cache import (
    MigrationAddTagsToHubCacheCacheResponse,
)
from mongodb_migration.migrations._20240221103200_cache_merge_config_split_names import (
    MigrationMergeConfigSplitNamesResponses,
)
from mongodb_migration.migrations._20240221160700_cache_merge_split_first_rows import (
    MigrationMergeSplitFirstRowsResponses,
)
from mongodb_migration.migrations._20240221160800_cache_set_updated_at_to_root_step import (
    MigrationSetUpdatedAtToOldestStep,
)
from mongodb_migration.renaming_migrations import (
    CacheRenamingMigration,
    QueueRenamingMigration,
)


# TODO: add a way to automatically collect migrations from the migrations/ folder
class MigrationsCollector:
    def get_migrations(self) -> list[Migration]:
        return [
            MigrationExample(version="20221110230400", description="example"),
            MigrationAddForceToJob(
                version="20221116133500", description="add 'force' field to jobs in queue database"
            ),
            MigrationMoveToGenericCachedResponse(
                version="20221117223000",
                description="replace SplitsResponse and FirstRowsResponse with a generic CachedResponse",
            ),
            MigrationAddPriorityToJob(
                version="20230126164900",
                description="add 'priority' field to jobs in queue database",
            ),
            CacheRenamingMigration(
                cache_kind="/split-names",
                new_cache_kind="/split-names-from-streaming",
                version="20230216112500",
            ),
            QueueRenamingMigration(
                job_type="/split-names",
                new_job_type="/split-names-from-streaming",
                version="20230216141000",
            ),
            MigrationAddProgressToCacheResponse(
                version="20230309123100",
                description="add the 'progress' field with the default value (1.0) to the cached results",
            ),
            MigrationAddJobRunnerVersionToCacheResponse(
                version="20230309141600", description="add 'job_runner_version' field based on 'worker_version' value"
            ),
            MigrationRemoveFieldFromCache(
                version="20230313164200",
                description="remove 'worker_version' field from cache",
                field_name="worker_version",
            ),
            CacheRenamingMigration(
                cache_kind="/first-rows",
                new_cache_kind="split-first-rows-from-streaming",
                version="20230320163700",
            ),
            QueueRenamingMigration(
                job_type="/first-rows",
                new_job_type="split-first-rows-from-streaming",
                version="20230320165700",
            ),
            CacheRenamingMigration(
                cache_kind="/dataset-info",
                new_cache_kind="dataset-info",
                version="20230323155000",
            ),
            QueueRenamingMigration(
                job_type="/dataset-info",
                new_job_type="dataset-info",
                version="20230323160000",
            ),
            QueueDeletionMigration(
                job_type="/splits",
                version="20230407091400",
            ),
            CacheDeletionMigration(
                cache_kind="/splits",
                version="20230407091500",
            ),
            QueueDeletionMigration(
                job_type="/parquet-and-dataset-info",
                version="20230424173000",
            ),
            CacheDeletionMigration(
                cache_kind="/parquet-and-dataset-info",
                version="20230424174000",
            ),
            MetricsDeletionMigration(
                job_type="/parquet-and-dataset-info",
                cache_kind="/parquet-and-dataset-info",
                version="20230427121500",
            ),
            MigrationQueueDeleteTTLIndex(
                version="20230428145000",
                description="delete the TTL index on the 'finished_at' field in the queue database",
                field_name="finished_at",
            ),
            CacheDeletionMigration(
                cache_kind="dataset-split-names-from-streaming",
                version="20230428175100",
            ),
            QueueDeletionMigration(
                job_type="dataset-split-names-from-streaming",
                version="20230428181800",
            ),
            MetricsDeletionMigration(
                job_type="dataset-split-names-from-streaming",
                cache_kind="dataset-split-names-from-streaming",
                version="20230428193100",
            ),
            CacheDeletionMigration(
                cache_kind="dataset-split-names-from-dataset-info",
                version="20230504185100",
            ),
            QueueDeletionMigration(
                job_type="dataset-split-names-from-dataset-info",
                version="20230504192200",
            ),
            MetricsDeletionMigration(
                job_type="dataset-split-names-from-dataset-info",
                cache_kind="dataset-split-names-from-dataset-info",
                version="20230504194600",
            ),
            MigrationRemoveFieldFromJob(
                field_name="force", version="20230511100600", description="remove 'force' field from queue"
            ),
            MigrationQueueDeleteIndexesWithForce(
                version="20230511100700", description="remove indexes with field 'force'"
            ),
            MigrationDeleteJobsByStatus(
                status_list=["skipped"],
                version="20230511110700",
                description="delete jobs with skipped status",
            ),
            MigrationQueueAddRevisionToJob(
                version="20230516101500", description="add 'revision' field to jobs in queue database"
            ),
            MigrationQueueDeleteIndexWithoutRevision(
                version="20230516101600", description="remove index without revision"
            ),
            CacheRenamingMigration(
                cache_kind="/split-names-from-streaming",
                new_cache_kind="config-split-names-from-streaming",
                version="20230516164500",
            ),
            QueueRenamingMigration(
                job_type="/split-names-from-streaming",
                new_job_type="config-split-names-from-streaming",
                version="20230516164700",
            ),
            MetricsDeletionMigration(
                job_type="/split-names-from-streaming",
                cache_kind="/split-names-from-streaming",
                version="20230522094400",
            ),
            MigrationQueueDeleteTTLIndex(
                version="20230523171700",
                description=(
                    "delete the TTL index on the 'finished_at' field in the queue database to update its TTL value"
                ),
                field_name="finished_at",
            ),
            CacheRenamingMigration(
                cache_kind="/split-names-from-dataset-info",
                new_cache_kind="config-split-names-from-info",
                version="20230524095900",
            ),
            QueueRenamingMigration(
                job_type="/split-names-from-dataset-info",
                new_job_type="config-split-names-from-info",
                version="20230524095901",
            ),
            MetricsDeletionMigration(
                job_type="/split-names-from-dataset-info",
                cache_kind="/split-names-from-dataset-info",
                version="20230524095902",
            ),
            CacheRenamingMigration(
                cache_kind="/config-names", new_cache_kind="dataset-config-names", version="20230524192200"
            ),
            QueueRenamingMigration(
                job_type="/config-names",
                new_job_type="dataset-config-names",
                version="20230524192300",
            ),
            MetricsDeletionMigration(job_type="/config-names", cache_kind="/config-names", version="20230524192400"),
            MigrationQueueDeleteTTLIndex(
                version="20230607154800",
                description=(
                    "delete the TTL index on the 'finished_at' field in the queue database to update its TTL condition"
                ),
                field_name="finished_at",
            ),
            MigrationQueueDeleteTTLIndex(
                version="202306201100",
                description=(
                    "delete the TTL index on the 'finished_at' field in the queue database to update its TTL condition"
                ),
                field_name="finished_at",
            ),
            MigrationAddOwnerToQueueLock(
                version="20230622131800", description="add 'owner' field copying the job_id value"
            ),
            MigrationAddPartialToCacheResponse(
                version="20230703110100", description="add 'partial' field to config-parquet-and-info"
            ),
            MigrationQueueAddDifficultyToJob(version="20230705160600", description="add 'difficulty' field to jobs"),
            MigrationDropCollection(
                version="20230811063600",
                description="drop cache metrics collection",
                alias="metrics",
                collection_name=CACHE_METRICS_COLLECTION,
            ),
            MigrationDropCollection(
                version="20230814121400",
                description="drop queue metrics collection",
                alias="metrics",
                collection_name=QUEUE_METRICS_COLLECTION,
            ),
            MigrationAddHasFTSToSplitDuckdbIndexCacheResponse(
                version="20230926095900",
                description="add 'has_fts' field for 'split-duckdb-index' cache records",
            ),
            MigrationAddPartialToSplitDuckdbIndexCacheResponse(
                version="20231106193200",
                description="add 'partial', 'num_rows' and 'num_bytes' fields for 'split-duckdb-index' cache records",
            ),
            MigrationDeleteJobsByStatus(
                status_list=["success", "error", "cancelled"],
                version="20231201074900",
                description="delete jobs with success, error and cancelled status",
            ),
            MigrationQueueDeleteTTLIndex(
                version="20231201112000",
                description="delete the TTL index on the 'finished_at' field in the queue database",
                field_name="finished_at",
            ),
            MigrationRemoveFieldFromJob(
                field_name="finished_at", version="20231201112600", description="remove 'finished_at' field from queue"
            ),
            MigrationAddRetriesToCacheResponse(
                version="20240104085000", description="add 'retries' field to cache records"
            ),
            MigrationRemoveFieldFromCache(
                version="20240109155600", description="remove 'retries' field from cache", field_name="retries"
            ),
            MigrationAddFailedRunsToCacheResponse(
                version="20240109160700", description="add 'failed_runs' filed to cache records"
            ),
            MigrationAddTagsToHubCacheCacheResponse(
                version="20240206153000",
                description="add the 'tags' fields to dataset-hub-cache",
            ),
            MigrationAddPartialToSplitDescriptiveStatisticsCacheResponse(
                version="20240216111500",
                description="add 'partial' field to split-descriptive-statistics cache records",
            ),
            MigrationMergeConfigSplitNamesResponses(
                version="20240221103200",
                description="merge 'config-split-names-from-streaming' and 'config-split-names-from-info' responses to 'config-split-names'",
            ),
            MigrationMergeSplitFirstRowsResponses(
                version="20240221160700",
                description="merge 'split-first-rows-from-streaming' and 'split-first-rows-from-parquet' responses to 'split-first-rows'",
            ),
<<<<<<< HEAD
            CacheDeletionMigration(
                cache_kind="split-duckdb-index",
                version="20240222172400",
            ),
            CacheRenamingMigration(
                cache_kind="split-duckdb-index-010",
                new_cache_kind="split-duckdb-index",
                version="20240222172500",
            ),
            QueueRenamingMigration(
                job_type="split-duckdb-index-010",
                new_job_type="split-duckdb-index",
                version="20240222172600",
=======
            MigrationSetUpdatedAtToOldestStep(
                version="20240221160800",
                description="set 'updated_at' of the root step to all the cache entries for each dataset",
>>>>>>> 5e6e1bf9
            ),
        ]<|MERGE_RESOLUTION|>--- conflicted
+++ resolved
@@ -329,24 +329,22 @@
                 version="20240221160700",
                 description="merge 'split-first-rows-from-streaming' and 'split-first-rows-from-parquet' responses to 'split-first-rows'",
             ),
-<<<<<<< HEAD
-            CacheDeletionMigration(
-                cache_kind="split-duckdb-index",
-                version="20240222172400",
-            ),
-            CacheRenamingMigration(
-                cache_kind="split-duckdb-index-010",
-                new_cache_kind="split-duckdb-index",
-                version="20240222172500",
-            ),
-            QueueRenamingMigration(
-                job_type="split-duckdb-index-010",
-                new_job_type="split-duckdb-index",
-                version="20240222172600",
-=======
             MigrationSetUpdatedAtToOldestStep(
                 version="20240221160800",
                 description="set 'updated_at' of the root step to all the cache entries for each dataset",
->>>>>>> 5e6e1bf9
+            ),
+            CacheDeletionMigration(
+                version="20240223090800",
+                cache_kind="split-duckdb-index",
+            ),
+            CacheRenamingMigration(
+                version="20240223090900",
+                cache_kind="split-duckdb-index-010",
+                new_cache_kind="split-duckdb-index",
+            ),
+            QueueRenamingMigration(
+                version="20240223091000",
+                job_type="split-duckdb-index-010",
+                new_job_type="split-duckdb-index",
             ),
         ]