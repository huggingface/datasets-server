--- conflicted
+++ resolved
@@ -2,11 +2,7 @@
 # Copyright 2023 The HuggingFace Authors.
 
 import logging
-<<<<<<< HEAD
-from typing import Optional
-=======
-from typing import Any, List, Mapping
->>>>>>> 50ba1dc9
+from typing import Any, List, Mapping, Optional
 
 from mongoengine.connection import get_db
 
