# SPDX-License-Identifier: Apache-2.0
# Copyright 2022 The HuggingFace Authors.

from http import HTTPStatus
from typing import Literal, Optional

import requests
from huggingface_hub.hf_api import DatasetInfo, HfApi
from huggingface_hub.utils._errors import RepositoryNotFoundError
from huggingface_hub.utils._headers import build_hf_headers

from libcommon.exceptions import CustomError

DatasetErrorCode = Literal[
    "DatasetNotFoundError",
    "GatedDisabledError",
    "GatedExtraFieldsError",
]


class DatasetError(CustomError):
    """Base class for dataset exceptions."""

    def __init__(
        self,
        message: str,
        status_code: HTTPStatus,
        code: DatasetErrorCode,
        cause: Optional[BaseException] = None,
        disclose_cause: bool = False,
    ):
        super().__init__(
            message=message, status_code=status_code, code=str(code), cause=cause, disclose_cause=disclose_cause
        )


class DatasetNotFoundError(DatasetError):
    """Raised when the dataset does not exist."""

    def __init__(self, message: str, cause: Optional[BaseException] = None):
        super().__init__(
            message=message,
            status_code=HTTPStatus.NOT_FOUND,
            code="DatasetNotFoundError",
            cause=cause,
            disclose_cause=False,
        )


class GatedDisabledError(DatasetError):
    """Raised when the dataset is gated, but disabled."""

    def __init__(self, message: str, cause: Optional[BaseException] = None):
        super().__init__(
            message=message,
            status_code=HTTPStatus.NOT_FOUND,
            code="GatedDisabledError",
            cause=cause,
            disclose_cause=False,
        )


class GatedExtraFieldsError(DatasetError):
    """Raised when the dataset is gated, with extra fields."""

    def __init__(self, message: str, cause: Optional[BaseException] = None):
        super().__init__(
            message=message,
            status_code=HTTPStatus.NOT_FOUND,
            code="GatedExtraFieldsError",
            cause=cause,
            disclose_cause=False,
        )


def ask_access(dataset: str, hf_endpoint: str, hf_token: Optional[str]) -> None:
    """
    Ask access to the dataset repository.
    Args:
        dataset (`str`):
            A namespace (user or an organization) and a repo name separated
            by a `/`.
        hf_endpoint (`str`):
            The Hub endpoint (for example: "https://huggingface.co")
        hf_token (`str`, *optional*):
            An authentication token (See https://huggingface.co/settings/token)
    Returns:
        `None`
    Raises:
        - [`~libcommon.dataset.GatedExtraFieldsError`]: if the dataset is gated, with extra fields.
            Programmatic access is not implemented for this type of dataset because there is no easy
            way to get the list of extra fields.
        - [`~libcommon.dataset.GatedDisabledError`]: if the dataset is gated, but disabled.
        - [`~libcommon.dataset.DatasetNotFoundError`]: if the dataset does not exist, or if the
            token does not give the sufficient access to the dataset, or if the dataset is private
            (private datasets are not supported by the datasets server)
        - ['~requests.exceptions.HTTPError']: any other error when asking access
    """
    path = f"{hf_endpoint}/datasets/{dataset}/ask-access"
    r = requests.post(path, headers=build_hf_headers(token=hf_token))
    try:
        r.raise_for_status()
    except requests.exceptions.HTTPError as err:
        if r.status_code == 400:
            raise GatedExtraFieldsError(
                "The dataset is gated with extra fields: not supported at the moment."
            ) from err
        if r.status_code == 403:
            raise GatedDisabledError("The dataset is gated and access is disabled.") from err
        if r.status_code in [401, 404]:
            raise DatasetNotFoundError(
                "The dataset does not exist on the Hub, or is private. Private datasets are not yet supported."
            ) from err
        raise err


def get_dataset_info_for_supported_datasets(
    dataset: str,
    hf_endpoint: str,
    hf_token: Optional[str] = None,
) -> DatasetInfo:
    """
    Get the DatasetInfo of the dataset, after checking if it's supported (no private datasets).
    Args:
        dataset (`str`):
            A namespace (user or an organization) and a repo name separated
            by a `/`.
        hf_endpoint (`str`):
            The Hub endpoint (for example: "https://huggingface.co")
        hf_token (`str`, *optional*):
            An authentication token (See https://huggingface.co/settings/token)
    Returns:
        `DatasetInfo`: the dataset info.
    <Tip>
    Raises the following errors:
        - [`~libcommon.dataset.GatedExtraFieldsError`]: if the dataset is gated, with extra fields.
            Programmatic access is not implemented for this type of dataset because there is no easy
            way to get the list of extra fields.
        - [`~libcommon.dataset.GatedDisabledError`]: if the dataset is gated, but disabled.
        - [`~libcommon.dataset.DatasetNotFoundError`]: if the dataset does not exist, or if the
            token does not give the sufficient access to the dataset, or if the dataset is private
            (private datasets are not supported by the datasets server)
        - ['~requests.exceptions.HTTPError']: any other error when asking access
    </Tip>
    """
    try:
        dataset_info = HfApi(endpoint=hf_endpoint).dataset_info(repo_id=dataset, token=hf_token)
    except RepositoryNotFoundError:
        ask_access(dataset=dataset, hf_endpoint=hf_endpoint, hf_token=hf_token)
<<<<<<< HEAD
    if dataset_info.private is True:
        raise DatasetNotFoundError("The dataset is private and private datasets are not yet supported.")
=======
    if dataset_info.private:
        raise DatasetNotFoundError("The dataset does not exist on the Hub, or is private.")
>>>>>>> 8128ec5b
    return dataset_info


def get_dataset_git_revision(
    dataset: str,
    hf_endpoint: str,
    hf_token: Optional[str] = None,
) -> Optional[str]:
    """
    Get the git revision of the dataset.
    Args:
        dataset (`str`):
            A namespace (user or an organization) and a repo name separated
            by a `/`.
        hf_endpoint (`str`):
            The Hub endpoint (for example: "https://huggingface.co")
        hf_token (`str`, *optional*):
            An authentication token (See https://huggingface.co/settings/token)
    Returns:
        `Union[str, None]`: the dataset git revision (sha) if any.
    <Tip>
    Raises the following errors:
        - [`~libcommon.dataset.GatedExtraFieldsError`]: if the dataset is gated, with extra fields.
            Programmatic access is not implemented for this type of dataset because there is no easy
            way to get the list of extra fields.
        - [`~libcommon.dataset.GatedDisabledError`]: if the dataset is gated, but disabled.
        - [`~libcommon.dataset.DatasetNotFoundError`]: if the dataset does not exist, or if the
            token does not give the sufficient access to the dataset, or if the dataset is private
            (private datasets are not supported by the datasets server)
        - ['~requests.exceptions.HTTPError']: any other error when asking access
    </Tip>
    """
    return get_dataset_info_for_supported_datasets(dataset=dataset, hf_endpoint=hf_endpoint, hf_token=hf_token).sha


def check_support(
    dataset: str,
    hf_endpoint: str,
    hf_token: Optional[str] = None,
) -> None:
    """
    Check if the dataset exists on the Hub and is supported by the datasets-server.
    Args:
        dataset (`str`):
            A namespace (user or an organization) and a repo name separated
            by a `/`.
        hf_endpoint (`str`):
            The Hub endpoint (for example: "https://huggingface.co")
        hf_token (`str`, *optional*):
            An authentication token (See https://huggingface.co/settings/token)
    Returns:
        `None`
    Raises:
        - [`~libcommon.dataset.GatedExtraFieldsError`]: if the dataset is gated, with extra fields.
            Programmatic access is not implemented for this type of dataset because there is no easy
            way to get the list of extra fields.
        - [`~libcommon.dataset.GatedDisabledError`]: if the dataset is gated, but disabled.
        - [`~libcommon.dataset.DatasetNotFoundError`]: if the dataset does not exist, or if the
            token does not give the sufficient access to the dataset, or if the dataset is private
            (private datasets are not supported by the datasets server)
        - ['~requests.exceptions.HTTPError']: any other error when asking access
    """
    get_dataset_info_for_supported_datasets(dataset=dataset, hf_endpoint=hf_endpoint, hf_token=hf_token)


def get_supported_datasets(hf_endpoint: str, hf_token: Optional[str] = None) -> list[str]:
    return [d.id for d in HfApi(endpoint=hf_endpoint, token=hf_token).list_datasets() if d.id and not d.private]<|MERGE_RESOLUTION|>--- conflicted
+++ resolved
@@ -147,13 +147,8 @@
         dataset_info = HfApi(endpoint=hf_endpoint).dataset_info(repo_id=dataset, token=hf_token)
     except RepositoryNotFoundError:
         ask_access(dataset=dataset, hf_endpoint=hf_endpoint, hf_token=hf_token)
-<<<<<<< HEAD
-    if dataset_info.private is True:
+    if dataset_info.private:
         raise DatasetNotFoundError("The dataset is private and private datasets are not yet supported.")
-=======
-    if dataset_info.private:
-        raise DatasetNotFoundError("The dataset does not exist on the Hub, or is private.")
->>>>>>> 8128ec5b
     return dataset_info
 
 
