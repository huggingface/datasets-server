# SPDX-License-Identifier: Apache-2.0
# Copyright 2022 The HuggingFace Authors.

import types
from collections.abc import Mapping
from dataclasses import dataclass
from datetime import datetime
from http import HTTPStatus
from typing import Any, Generic, NamedTuple, Optional, TypedDict, TypeVar, overload

import pandas as pd
from bson import ObjectId
from bson.errors import InvalidId
from mongoengine import Document
from mongoengine.errors import DoesNotExist
from mongoengine.fields import (
    DateTimeField,
    DictField,
    EnumField,
    FloatField,
    IntField,
    ObjectIdField,
    StringField,
)
from mongoengine.queryset.queryset import QuerySet

from libcommon.constants import (
    CACHE_COLLECTION_RESPONSES,
    CACHE_METRICS_COLLECTION,
    CACHE_MONGOENGINE_ALIAS,
)
from libcommon.utils import JobParams, get_datetime

# START monkey patching ### hack ###
# see https://github.com/sbdchd/mongo-types#install
U = TypeVar("U", bound=Document)


def no_op(self, _):  # type: ignore
    return self


QuerySet.__class_getitem__ = types.MethodType(no_op, QuerySet)


class QuerySetManager(Generic[U]):
    def __get__(self, instance: object, cls: type[U]) -> QuerySet[U]:
        return QuerySet(cls, cls._get_collection())


# END monkey patching ### hack ###


class SplitFullName(NamedTuple):
    """A split full name is a tuple of (dataset, config, split)."""

    dataset: str
    config: Optional[str]
    split: Optional[str]


# cache of any job
class CachedResponseDocument(Document):
    """A response computed for a job, cached in the mongoDB database

    Args:
        kind (`str`): The kind of the cached response, identifies the job type
        dataset (`str`): The requested dataset.
        config (`str`, optional): The requested config, if any.
        split (`str`, optional): The requested split, if any.
        http_status (`HTTPStatus`): The HTTP status code.
        error_code (`str`, optional): The error code, if any.
        content (`dict`): The content of the cached response. Can be an error or a valid content.
        details (`dict`, optional): Additional details, eg. a detailed error that we don't want to send as a response.
        updated_at (`datetime`): When the cache entry has been last updated.
        job_runner_version (`int`): The version of the job runner that cached the response.
        dataset_git_revision (`str`): The commit (of the git dataset repo) used to generate the response.
        progress (`float`): Progress percentage (between 0. and 1.) if the result is not complete yet.
    """

    id = ObjectIdField(db_field="_id", primary_key=True, default=ObjectId)

    kind = StringField(required=True, unique_with=["dataset", "config", "split"])
    dataset = StringField(required=True)
    config = StringField()
    split = StringField()

    http_status = EnumField(HTTPStatus, required=True)
    error_code = StringField()
    content = DictField(required=True)
    dataset_git_revision = StringField()
    progress = FloatField(min_value=0.0, max_value=1.0)
    job_runner_version = IntField()

    details = DictField()
    updated_at = DateTimeField(default=get_datetime)

    meta = {
        "collection": CACHE_COLLECTION_RESPONSES,
        "db_alias": CACHE_MONGOENGINE_ALIAS,
        "indexes": [
            ("kind", "dataset", "config", "split"),
            ("dataset", "kind", "http_status"),
            ("kind", "http_status", "error_code"),
            ("kind", "http_status", "_id"),
        ],
    }
    objects = QuerySetManager["CachedResponseDocument"]()


DEFAULT_INCREASE_AMOUNT = 1
DEFAULT_DECREASE_AMOUNT = -1


class CacheTotalMetricDocument(Document):
    """Cache total metric in the mongoDB database, used to compute prometheus metrics.

    Args:
        kind (`str`): kind name
        http_status (`int`): cache http_status
        error_code (`str`): error code name
        total (`int`): total of jobs
        created_at (`datetime`): when the metric has been created.
    """

    id = ObjectIdField(db_field="_id", primary_key=True, default=ObjectId)
    kind = StringField(required=True)
    http_status = IntField(required=True)
    error_code = StringField()
    total = IntField(required=True, default=0)
    created_at = DateTimeField(default=get_datetime)

    meta = {
        "collection": CACHE_METRICS_COLLECTION,
        "db_alias": CACHE_MONGOENGINE_ALIAS,
        "indexes": [
            {
                "fields": ["kind", "http_status", "error_code"],
                "unique": True,
            }
        ],
    }
    objects = QuerySetManager["CacheTotalMetricDocument"]()


# Fix issue with mongoengine: https://github.com/MongoEngine/mongoengine/issues/1242#issuecomment-810501601
# mongoengine automatically sets "config" and "splits" as required fields, because they are listed in the unique_with
# field of the "kind" field. But it's an error, since unique indexes (which are used to enforce unique_with) accept
# null values, see https://www.mongodb.com/docs/v5.0/core/index-unique/#unique-index-and-missing-field.
CachedResponseDocument.config.required = False  # type: ignore
CachedResponseDocument.split.required = False  # type: ignore


class CacheEntryDoesNotExistError(DoesNotExist):
    pass


def _update_metrics(kind: str, http_status: HTTPStatus, increase_by: int, error_code: Optional[str] = None) -> None:
    CacheTotalMetricDocument.objects(kind=kind, http_status=http_status, error_code=error_code).upsert_one(
        inc__total=increase_by
    )


def increase_metric(kind: str, http_status: HTTPStatus, error_code: Optional[str] = None) -> None:
    _update_metrics(kind=kind, http_status=http_status, error_code=error_code, increase_by=DEFAULT_INCREASE_AMOUNT)


def decrease_metric(kind: str, http_status: HTTPStatus, error_code: Optional[str] = None) -> None:
    _update_metrics(kind=kind, http_status=http_status, error_code=error_code, increase_by=DEFAULT_DECREASE_AMOUNT)


def decrease_metric_for_artifact(kind: str, dataset: str, config: Optional[str], split: Optional[str]) -> None:
    try:
        existing_cache = CachedResponseDocument.objects(kind=kind, dataset=dataset, config=config, split=split).get()
    except DoesNotExist:
        return
    decrease_metric(kind=kind, http_status=existing_cache.http_status, error_code=existing_cache.error_code)


# Note: we let the exceptions throw (ie DocumentTooLarge): it's the responsibility of the caller to manage them
def upsert_response(
    kind: str,
    dataset: str,
    content: Mapping[str, Any],
    http_status: HTTPStatus,
    config: Optional[str] = None,
    split: Optional[str] = None,
    error_code: Optional[str] = None,
    details: Optional[Mapping[str, Any]] = None,
    job_runner_version: Optional[int] = None,
    dataset_git_revision: Optional[str] = None,
    progress: Optional[float] = None,
    updated_at: Optional[datetime] = None,
) -> None:
    decrease_metric_for_artifact(kind=kind, dataset=dataset, config=config, split=split)
    CachedResponseDocument.objects(kind=kind, dataset=dataset, config=config, split=split).upsert_one(
        content=content,
        http_status=http_status,
        error_code=error_code,
        details=details,
        dataset_git_revision=dataset_git_revision,
        progress=progress,
        updated_at=updated_at or get_datetime(),
        job_runner_version=job_runner_version,
    )
    increase_metric(kind=kind, http_status=http_status, error_code=error_code)


def upsert_response_params(
    kind: str,
    job_params: JobParams,
    content: Mapping[str, Any],
    http_status: HTTPStatus,
    error_code: Optional[str] = None,
    details: Optional[Mapping[str, Any]] = None,
    job_runner_version: Optional[int] = None,
    progress: Optional[float] = None,
    updated_at: Optional[datetime] = None,
) -> None:
    upsert_response(
        kind=kind,
        dataset=job_params["dataset"],
        config=job_params["config"],
        split=job_params["split"],
        content=content,
        dataset_git_revision=job_params["revision"],
        details=details,
        error_code=error_code,
        http_status=http_status,
        job_runner_version=job_runner_version,
        progress=progress,
        updated_at=updated_at,
    )


def delete_response(
    kind: str, dataset: str, config: Optional[str] = None, split: Optional[str] = None
) -> Optional[int]:
    decrease_metric_for_artifact(kind=kind, dataset=dataset, config=config, split=split)
    return CachedResponseDocument.objects(kind=kind, dataset=dataset, config=config, split=split).delete()


def delete_dataset_responses(dataset: str) -> Optional[int]:
    existing_cache = CachedResponseDocument.objects(dataset=dataset)
    for cache in existing_cache:
        decrease_metric(kind=cache.kind, http_status=cache.http_status, error_code=cache.error_code)
    return existing_cache.delete()


T = TypeVar("T")


@overload
def _clean_nested_mongo_object(obj: dict[str, T]) -> dict[str, T]:
    ...


@overload
def _clean_nested_mongo_object(obj: list[T]) -> list[T]:
    ...


@overload
def _clean_nested_mongo_object(obj: T) -> T:
    ...


def _clean_nested_mongo_object(obj: Any) -> Any:
    """get rid of BaseDict and BaseList objects from mongo (Feature.from_dict doesn't support them)"""
    if isinstance(obj, dict):
        return {k: _clean_nested_mongo_object(v) for k, v in obj.items()}
    elif isinstance(obj, list):
        return [_clean_nested_mongo_object(v) for v in obj]
    elif isinstance(obj, tuple):
        return tuple(_clean_nested_mongo_object(v) for v in obj)
    else:
        return obj


class CacheEntryWithoutContent(TypedDict):
    http_status: HTTPStatus
    error_code: Optional[str]
    dataset_git_revision: Optional[str]
    progress: Optional[float]
    job_runner_version: Optional[int]


# Note: we let the exceptions throw: it's the responsibility of the caller to manage them
def get_response_without_content(
    kind: str, dataset: str, config: Optional[str] = None, split: Optional[str] = None
) -> CacheEntryWithoutContent:
    try:
        response = (
            CachedResponseDocument.objects(kind=kind, dataset=dataset, config=config, split=split)
            .only("http_status", "error_code", "job_runner_version", "dataset_git_revision", "progress")
            .get()
        )
    except DoesNotExist as e:
        raise CacheEntryDoesNotExistError(f"Cache entry does not exist: {kind=} {dataset=} {config=} {split=}") from e
    return {
        "http_status": response.http_status,
        "error_code": response.error_code,
        "dataset_git_revision": response.dataset_git_revision,
        "job_runner_version": response.job_runner_version,
        "progress": response.progress,
    }


def get_response_without_content_params(kind: str, job_params: JobParams) -> CacheEntryWithoutContent:
    return get_response_without_content(
        kind=kind, dataset=job_params["dataset"], config=job_params["config"], split=job_params["split"]
    )


class CacheEntryMetadata(CacheEntryWithoutContent):
    updated_at: datetime


# Note: we let the exceptions throw: it's the responsibility of the caller to manage them
def get_response_metadata(
    kind: str, dataset: str, config: Optional[str] = None, split: Optional[str] = None
) -> CacheEntryMetadata:
    try:
        response = (
            CachedResponseDocument.objects(kind=kind, dataset=dataset, config=config, split=split)
            .only("http_status", "error_code", "job_runner_version", "dataset_git_revision", "progress", "updated_at")
            .get()
        )
    except DoesNotExist as e:
        raise CacheEntryDoesNotExistError(f"Cache entry does not exist: {kind=} {dataset=} {config=} {split=}") from e
    return {
        "http_status": response.http_status,
        "error_code": response.error_code,
        "dataset_git_revision": response.dataset_git_revision,
        "job_runner_version": response.job_runner_version,
        "progress": response.progress,
        "updated_at": response.updated_at,
    }


class CacheEntry(CacheEntryWithoutContent):
    content: Mapping[str, Any]


class CacheEntryWithDetails(CacheEntry):
    details: Mapping[str, str]


class CachedArtifactNotFoundError(Exception):
    kind: str
    dataset: str
    config: Optional[str]
    split: Optional[str]

    def __init__(
        self,
        kind: str,
        dataset: str,
        config: Optional[str],
        split: Optional[str],
    ):
        super().__init__("The cache entry has not been found.")
        self.kind = kind
        self.dataset = dataset
        self.config = config
        self.split = split


class CachedArtifactError(Exception):
    kind: str
    dataset: str
    config: Optional[str]
    split: Optional[str]
    cache_entry_with_details: CacheEntryWithDetails
    enhanced_details: dict[str, Any]

    def __init__(
        self,
        message: str,
        kind: str,
        dataset: str,
        config: Optional[str],
        split: Optional[str],
        cache_entry_with_details: CacheEntryWithDetails,
    ):
        super().__init__(message)
        self.kind = kind
        self.dataset = dataset
        self.config = config
        self.split = split
        self.cache_entry_with_details = cache_entry_with_details
        self.enhanced_details: dict[str, Any] = dict(self.cache_entry_with_details["details"].items())
        self.enhanced_details["copied_from_artifact"] = {
            "kind": self.kind,
            "dataset": self.dataset,
            "config": self.config,
            "split": self.split,
        }


# Note: we let the exceptions throw: it's the responsibility of the caller to manage them
def get_response(kind: str, dataset: str, config: Optional[str] = None, split: Optional[str] = None) -> CacheEntry:
    try:
        response = (
            CachedResponseDocument.objects(kind=kind, dataset=dataset, config=config, split=split)
            .only("content", "http_status", "error_code", "job_runner_version", "dataset_git_revision", "progress")
            .get()
        )
    except DoesNotExist as e:
        raise CacheEntryDoesNotExistError(f"Cache entry does not exist: {kind=} {dataset=} {config=} {split=}") from e
    return {
        "content": _clean_nested_mongo_object(response.content),
        "http_status": response.http_status,
        "error_code": response.error_code,
        "job_runner_version": response.job_runner_version,
        "dataset_git_revision": response.dataset_git_revision,
        "progress": response.progress,
    }


# Note: we let the exceptions throw: it's the responsibility of the caller to manage them
def get_response_with_details(
    kind: str, dataset: str, config: Optional[str] = None, split: Optional[str] = None
) -> CacheEntryWithDetails:
    try:
        response = (
            CachedResponseDocument.objects(kind=kind, dataset=dataset, config=config, split=split)
            .only(
                "content",
                "http_status",
                "error_code",
                "job_runner_version",
                "dataset_git_revision",
                "progress",
                "details",
            )
            .get()
        )
    except DoesNotExist as e:
        raise CacheEntryDoesNotExistError(f"Cache entry does not exist: {kind=} {dataset=} {config=} {split=}") from e
    return {
        "content": _clean_nested_mongo_object(response.content),
        "http_status": response.http_status,
        "error_code": response.error_code,
        "job_runner_version": response.job_runner_version,
        "dataset_git_revision": response.dataset_git_revision,
        "progress": response.progress,
        "details": _clean_nested_mongo_object(response.details),
    }


CACHED_RESPONSE_NOT_FOUND = "CachedResponseNotFound"


def get_response_or_missing_error(
    kind: str, dataset: str, config: Optional[str] = None, split: Optional[str] = None
) -> CacheEntryWithDetails:
    try:
        response = get_response_with_details(kind=kind, dataset=dataset, config=config, split=split)
    except CacheEntryDoesNotExistError:
        response = CacheEntryWithDetails(
            content={
                "error": (
                    f"Cached response not found for kind {kind}, dataset {dataset}, config {config}, split {split}"
                )
            },
            http_status=HTTPStatus.NOT_FOUND,
            error_code=CACHED_RESPONSE_NOT_FOUND,
            dataset_git_revision=None,
            job_runner_version=None,
            progress=None,
            details={},
        )
    return response


@dataclass
class BestResponse:
    kind: str
    response: CacheEntryWithDetails


def get_best_response(
    kinds: list[str], dataset: str, config: Optional[str] = None, split: Optional[str] = None
) -> BestResponse:
    """
    Get the best response from a list of cache kinds.

    Best means:
    - the first success response with the highest progress,
    - else: the first error response (including cache miss)

    Args:
        kinds (`list[str]`):
            A non-empty list of cache kinds to look responses for.
        dataset (`str`):
            A namespace (user or an organization) and a repo name separated by a `/`.
        config (`str`, optional):
            A config name.
        split (`str`, optional):
            A split name.
    Returns:
        BestResponse: The best response (object with fields: kind and response). The response can be an error,
          including a cache miss (error code: `CachedResponseNotFound`)
    """
    if not kinds:
        raise ValueError("kinds must be a non-empty list")
    best_response_candidates = [
        BestResponse(
            kind=kind, response=get_response_or_missing_error(kind=kind, dataset=dataset, config=config, split=split)
        )
        for kind in kinds
    ]
    max_index = 0
    max_value = float("-inf")
    for index, candidate in enumerate(best_response_candidates):
        if candidate.response["http_status"] >= HTTPStatus.BAD_REQUEST.value:
            # only the first error response is considered
            continue
        value = (
            0.0
            if candidate.response["progress"] is None or candidate.response["progress"] < 0.0
            else candidate.response["progress"]
        )
        if value > max_value:
            max_value = value
            max_index = index
    return best_response_candidates[max_index]


def get_previous_step_or_raise(
    kinds: list[str], dataset: str, config: Optional[str] = None, split: Optional[str] = None
) -> BestResponse:
    """Get the previous step from the cache, or raise an exception if it failed."""
    best_response = get_best_response(kinds=kinds, dataset=dataset, config=config, split=split)
    if "error_code" in best_response.response and best_response.response["error_code"] == CACHED_RESPONSE_NOT_FOUND:
        raise CachedArtifactNotFoundError(kind=best_response.kind, dataset=dataset, config=config, split=split)
    if best_response.response["http_status"] != HTTPStatus.OK:
        raise CachedArtifactError(
            message="The previous step failed.",
            kind=best_response.kind,
            dataset=dataset,
            config=config,
            split=split,
            cache_entry_with_details=best_response.response,
        )
    return best_response


<<<<<<< HEAD
def get_valid_datasets(kind: str) -> set[str]:
    return set(CachedResponseDocument.objects(kind=kind, http_status=HTTPStatus.OK).distinct("dataset"))


def get_all_datasets() -> set[str]:
    return set(CachedResponseDocument.objects().distinct("dataset"))


=======
>>>>>>> 7979e2f2
def has_any_successful_response(
    kinds: list[str], dataset: str, config: Optional[str] = None, split: Optional[str] = None
) -> bool:
    return (
        CachedResponseDocument.objects(
            dataset=dataset, config=config, split=split, kind__in=kinds, http_status=HTTPStatus.OK
        ).count()
        > 0
    )


# admin /metrics endpoint


class CountEntry(TypedDict):
    kind: str
    http_status: int
    error_code: Optional[str]
    count: int


def format_group(group: dict[str, Any]) -> CountEntry:
    kind = group["kind"]
    if not isinstance(kind, str):
        raise TypeError("kind must be a str")
    http_status = group["http_status"]
    if not isinstance(http_status, int):
        raise TypeError("http_status must be an int")
    error_code = group["error_code"]
    if not isinstance(error_code, str) and error_code is not None:
        raise TypeError("error_code must be a str or None")
    count = group["count"]
    if not isinstance(count, int):
        raise TypeError("count must be an int")
    return {"kind": kind, "http_status": http_status, "error_code": error_code, "count": count}


def get_responses_count_by_kind_status_and_error_code() -> list[CountEntry]:
    groups = CachedResponseDocument.objects().aggregate(
        [
            {"$sort": {"kind": 1, "http_status": 1, "error_code": 1}},
            {
                "$group": {
                    "_id": {"kind": "$kind", "http_status": "$http_status", "error_code": "$error_code"},
                    "count": {"$sum": 1},
                }
            },
            {
                "$project": {
                    "kind": "$_id.kind",
                    "http_status": "$_id.http_status",
                    "error_code": "$_id.error_code",
                    "count": "$count",
                }
            },
        ]
    )
    return [format_group(group) for group in groups]


# /cache-reports/... endpoints


class CacheReport(TypedDict):
    kind: str
    dataset: str
    config: Optional[str]
    split: Optional[str]
    http_status: int
    error_code: Optional[str]
    details: Mapping[str, Any]
    updated_at: datetime
    job_runner_version: Optional[int]
    dataset_git_revision: Optional[str]
    progress: Optional[float]


class CacheReportsPage(TypedDict):
    cache_reports: list[CacheReport]
    next_cursor: str


class InvalidCursor(Exception):
    pass


class InvalidLimit(Exception):
    pass


def get_cache_reports(kind: str, cursor: Optional[str], limit: int) -> CacheReportsPage:
    """
    Get a list of reports of the cache entries, along with the next cursor.
    See https://solovyov.net/blog/2020/api-pagination-design/.

    The "reports" are the cached entries, without the "content", "details" and "updated_at" fields.

    Args:
        kind (str): the kind of the cache entries
        cursor (`str`):
            An opaque string value representing a pointer to a specific CachedResponse item in the dataset. The
            server returns results after the given pointer.
            An empty string means to start from the beginning.
        limit (strictly positive `int`):
            The maximum number of results.
    Returns:
        [`CacheReportsPage`]: A dict with the list of reports and the next cursor. The next cursor is
        an empty string if there are no more items to be fetched.
    Raises the following errors:
        - [`~simple_cache.InvalidCursor`]
          If the cursor is invalid.
        - [`~simple_cache.InvalidLimit`]
          If the limit is an invalid number.
    """
    if not cursor:
        queryset = CachedResponseDocument.objects(kind=kind)
    else:
        try:
            queryset = CachedResponseDocument.objects(kind=kind, id__gt=ObjectId(cursor))
        except InvalidId as err:
            raise InvalidCursor("Invalid cursor.") from err
    if limit <= 0:
        raise InvalidLimit("Invalid limit.")
    objects = list(queryset.order_by("+id").exclude("content").limit(limit))
    return {
        "cache_reports": [
            {
                "kind": kind,
                "dataset": object.dataset,
                "config": object.config,
                "split": object.split,
                "http_status": object.http_status.value,
                "error_code": object.error_code,
                "details": _clean_nested_mongo_object(object.details),
                "updated_at": object.updated_at,
                "job_runner_version": object.job_runner_version,
                "dataset_git_revision": object.dataset_git_revision,
                "progress": object.progress,
            }
            for object in objects
        ],
        "next_cursor": "" if len(objects) < limit else str(objects[-1].id),
    }


def get_outdated_split_full_names_for_step(kind: str, current_version: int) -> list[SplitFullName]:
    responses = CachedResponseDocument.objects(kind=kind, job_runner_version__lt=current_version).only(
        "dataset", "config", "split"
    )
    return [
        SplitFullName(dataset=response.dataset, config=response.config, split=response.split) for response in responses
    ]


def get_dataset_responses_without_content_for_kind(kind: str, dataset: str) -> list[CacheReport]:
    responses = CachedResponseDocument.objects(kind=kind, dataset=dataset).exclude("content")
    return [
        {
            "kind": response.kind,
            "dataset": response.dataset,
            "config": response.config,
            "split": response.split,
            "http_status": response.http_status,
            "error_code": response.error_code,
            "details": _clean_nested_mongo_object(response.details),
            "updated_at": response.updated_at,
            "job_runner_version": response.job_runner_version,
            "dataset_git_revision": response.dataset_git_revision,
            "progress": response.progress,
        }
        for response in responses
    ]


class CacheReportWithContent(CacheReport):
    content: Mapping[str, Any]


class CacheReportsWithContentPage(TypedDict):
    cache_reports_with_content: list[CacheReportWithContent]
    next_cursor: str


def get_cache_reports_with_content(kind: str, cursor: Optional[str], limit: int) -> CacheReportsWithContentPage:
    """
    Get a list of the cache report with content, along with the next cursor.
    See https://solovyov.net/blog/2020/api-pagination-design/.

    The cache reports contain all the fields of the object, including the "content" field.

    Args:
        kind (str): the kind of the cache entries
        cursor (`str`):
            An opaque string value representing a pointer to a specific CachedResponse item in the dataset. The
            server returns results after the given pointer.
            An empty string means to start from the beginning.
        limit (strictly positive `int`):
            The maximum number of results.
    Returns:
        [`CacheReportsWithContentPage`]: A dict with the list of reports and the next cursor. The next cursor is
        an empty string if there are no more items to be fetched.
    Raises the following errors:
        - [`~simple_cache.InvalidCursor`]
          If the cursor is invalid.
        - [`~simple_cache.InvalidLimit`]
          If the limit is an invalid number.
    """
    if not cursor:
        queryset = CachedResponseDocument.objects(kind=kind)
    else:
        try:
            queryset = CachedResponseDocument.objects(kind=kind, id__gt=ObjectId(cursor))
        except InvalidId as err:
            raise InvalidCursor("Invalid cursor.") from err
    if limit <= 0:
        raise InvalidLimit("Invalid limit.")
    objects = list(queryset.order_by("+id").limit(limit))
    return {
        "cache_reports_with_content": [
            {
                "kind": kind,
                "dataset": object.dataset,
                "config": object.config,
                "split": object.split,
                "http_status": object.http_status.value,
                "error_code": object.error_code,
                "content": _clean_nested_mongo_object(object.content),
                "job_runner_version": object.job_runner_version,
                "dataset_git_revision": object.dataset_git_revision,
                "details": _clean_nested_mongo_object(object.details),
                "updated_at": object.updated_at,
                "progress": object.progress,
            }
            for object in objects
        ],
        "next_cursor": "" if len(objects) < limit else str(objects[-1].id),
    }


class CacheEntryFullMetadata(CacheEntryMetadata):
    kind: str
    dataset: str
    config: Optional[str]
    split: Optional[str]


def _get_df(entries: list[CacheEntryFullMetadata]) -> pd.DataFrame:
    return pd.DataFrame(
        {
            "kind": pd.Series([entry["kind"] for entry in entries], dtype="category"),
            "dataset": pd.Series([entry["dataset"] for entry in entries], dtype="str"),
            "config": pd.Series([entry["config"] for entry in entries], dtype="str"),
            "split": pd.Series([entry["split"] for entry in entries], dtype="str"),
            "http_status": pd.Series(
                [entry["http_status"] for entry in entries], dtype="category"
            ),  # check if it's working as expected
            "error_code": pd.Series([entry["error_code"] for entry in entries], dtype="category"),
            "dataset_git_revision": pd.Series([entry["dataset_git_revision"] for entry in entries], dtype="str"),
            "job_runner_version": pd.Series([entry["job_runner_version"] for entry in entries], dtype=pd.Int16Dtype()),
            "progress": pd.Series([entry["progress"] for entry in entries], dtype="float"),
            "updated_at": pd.Series(
                [entry["updated_at"] for entry in entries], dtype="datetime64[ns]"
            ),  # check if it's working as expected
        }
    )
    # ^ does not seem optimal at all, but I get the types right


def get_cache_entries_df(dataset: str, cache_kinds: Optional[list[str]] = None) -> pd.DataFrame:
    filters = {}
    if cache_kinds:
        filters["kind__in"] = cache_kinds
    return _get_df(
        [
            {
                "kind": response.kind,
                "dataset": response.dataset,
                "config": response.config,
                "split": response.split,
                "http_status": response.http_status,
                "error_code": response.error_code,
                "dataset_git_revision": response.dataset_git_revision,
                "job_runner_version": response.job_runner_version,
                "progress": response.progress,
                "updated_at": response.updated_at,
            }
            for response in CachedResponseDocument.objects(dataset=dataset, **filters).only(
                "kind",
                "dataset",
                "config",
                "split",
                "http_status",
                "error_code",
                "job_runner_version",
                "dataset_git_revision",
                "progress",
                "updated_at",
            )
        ]
    )


def get_cache_count_for_dataset(dataset: str) -> int:
    return CachedResponseDocument.objects(dataset=dataset).count()


def has_some_cache(dataset: str) -> bool:
    return get_cache_count_for_dataset(dataset) > 0


def fetch_names(
    dataset: str, config: Optional[str], cache_kinds: list[str], names_field: str, name_field: str
) -> list[str]:
    """
    Fetch a list of names from the cache database.

    If no entry is found in cache, return an empty list. Exceptions are silently caught.

    Args:
        dataset (str): The dataset name.
        config (Optional[str]): The config name. Only needed for split names.
        cache_kinds (list[str]): The cache kinds to fetch, eg ["dataset-config-names"],
          or ["config-split-names-from-streaming", "config-split-names-from-info"].
        names_field (str): The name of the field containing the list of names, eg: "config_names", or "splits".
        name_field (str): The name of the field containing the name, eg: "config", or "split".

    Returns:
        list[str]: The list of names.
    """
    try:
        names = []
        best_response = get_best_response(kinds=cache_kinds, dataset=dataset, config=config)
        for name_item in best_response.response["content"][names_field]:
            name = name_item[name_field]
            if not isinstance(name, str):
                raise ValueError(f"Invalid name: {name}, type should be str, got: {type(name)}")
            names.append(name)
        return names
    except Exception:
        return []


# only for the tests
def _clean_cache_database() -> None:
    CachedResponseDocument.drop_collection()  # type: ignore
    CacheTotalMetricDocument.drop_collection()  # type: ignore<|MERGE_RESOLUTION|>--- conflicted
+++ resolved
@@ -547,17 +547,10 @@
     return best_response
 
 
-<<<<<<< HEAD
-def get_valid_datasets(kind: str) -> set[str]:
-    return set(CachedResponseDocument.objects(kind=kind, http_status=HTTPStatus.OK).distinct("dataset"))
-
-
 def get_all_datasets() -> set[str]:
     return set(CachedResponseDocument.objects().distinct("dataset"))
 
 
-=======
->>>>>>> 7979e2f2
 def has_any_successful_response(
     kinds: list[str], dataset: str, config: Optional[str] = None, split: Optional[str] = None
 ) -> bool:
