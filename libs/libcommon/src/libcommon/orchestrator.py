# SPDX-License-Identifier: Apache-2.0
# Copyright 2023 The HuggingFace Authors.

import logging
import time
from abc import ABC, abstractmethod
from dataclasses import dataclass, field
from functools import lru_cache
from http import HTTPStatus
from pathlib import Path
from typing import Optional, Union

import pandas as pd
import requests
from huggingface_hub import DatasetCard, hf_hub_download
from huggingface_hub.utils import build_hf_headers

from libcommon.constants import (
    CONFIG_INFO_KIND,
    CONFIG_SPLIT_NAMES_KIND,
    DATASET_CONFIG_NAMES_KIND,
    DEFAULT_DIFFICULTY_MAX,
    DIFFICULTY_BONUS_BY_FAILED_RUNS,
)
from libcommon.dtos import JobInfo, JobResult, Priority
from libcommon.processing_graph import ProcessingGraph, ProcessingStep, ProcessingStepDoesNotExist, processing_graph
from libcommon.prometheus import StepProfiler
from libcommon.queue.jobs import Queue
from libcommon.simple_cache import (
    CachedArtifactNotFoundError,
    delete_dataset_responses,
    fetch_names,
    get_cache_entries_df,
    get_response,
    get_response_metadata,
<<<<<<< HEAD
    get_response_or_missing_error,
    update_revision_of_dataset_responses,
=======
>>>>>>> d222d526
    upsert_response_params,
)
from libcommon.state import ArtifactState, DatasetState, FirstStepsDatasetState
from libcommon.storage_client import StorageClient

# TODO: clean dangling cache entries


@dataclass
class CacheStatus:
    cache_has_different_git_revision: dict[str, ArtifactState] = field(default_factory=dict)
    cache_is_outdated_by_parent: dict[str, ArtifactState] = field(default_factory=dict)
    cache_is_empty: dict[str, ArtifactState] = field(default_factory=dict)
    cache_is_error_to_retry: dict[str, ArtifactState] = field(default_factory=dict)
    cache_is_job_runner_obsolete: dict[str, ArtifactState] = field(default_factory=dict)
    up_to_date: dict[str, ArtifactState] = field(default_factory=dict)

    def as_response(self) -> dict[str, list[str]]:
        return {
            "cache_has_different_git_revision": sorted(self.cache_has_different_git_revision.keys()),
            "cache_is_outdated_by_parent": sorted(self.cache_is_outdated_by_parent.keys()),
            "cache_is_empty": sorted(self.cache_is_empty.keys()),
            "cache_is_error_to_retry": sorted(self.cache_is_error_to_retry.keys()),
            "cache_is_job_runner_obsolete": sorted(self.cache_is_job_runner_obsolete.keys()),
            "up_to_date": sorted(self.up_to_date.keys()),
        }


@dataclass
class QueueStatus:
    in_process: set[str] = field(default_factory=set)

    def as_response(self) -> dict[str, list[str]]:
        return {"in_process": sorted(self.in_process)}


@dataclass
class TasksStatistics:
    num_created_jobs: int = 0
    num_deleted_waiting_jobs: int = 0
    num_deleted_cache_entries: int = 0
    num_updated_cache_entries: int = 0
    num_deleted_storage_directories: int = 0
    num_updated_storage_directories: int = 0

    def add(self, other: "TasksStatistics") -> None:
        self.num_created_jobs += other.num_created_jobs
        self.num_deleted_waiting_jobs += other.num_deleted_waiting_jobs
        self.num_deleted_cache_entries += other.num_deleted_cache_entries
        self.num_updated_cache_entries += other.num_updated_cache_entries
        self.num_deleted_storage_directories += other.num_deleted_storage_directories
        self.num_updated_storage_directories += other.num_updated_storage_directories

    def has_tasks(self) -> bool:
        return any(
            [
                self.num_created_jobs > 0,
                self.num_deleted_waiting_jobs > 0,
                self.num_deleted_cache_entries > 0,
                self.num_updated_cache_entries > 0,
                self.num_deleted_storage_directories > 0,
                self.num_updated_storage_directories > 0,
            ]
        )

    def get_log(self) -> str:
        return (
            f"{self.num_created_jobs} created jobs, {self.num_deleted_waiting_jobs} deleted waiting jobs,"
            f" {self.num_deleted_cache_entries} deleted cache entries, {self.num_updated_cache_entries} updated "
            f"cache entries, {self.num_deleted_storage_directories} deleted"
            f" storage directories, {self.num_updated_storage_directories} updated storage directories"
        )


@dataclass
class Task(ABC):
    id: str = field(init=False)
    long_id: str = field(init=False)

    @abstractmethod
    def run(self) -> TasksStatistics:
        pass


@dataclass
class CreateJobsTask(Task):
    job_infos: list[JobInfo] = field(default_factory=list)

    def __post_init__(self) -> None:
        # for debug and testing
        self.id = f"CreateJobs,{len(self.job_infos)}"
        types = [job_info["type"] for job_info in self.job_infos]
        self.long_id = f"CreateJobs,{types}"

    def run(self) -> TasksStatistics:
        """
        Create the jobs.

        Returns:
            `TasksStatistics`: The statistics of the jobs creation.
        """
        with StepProfiler(
            method="CreateJobsTask.run",
            step="all",
        ):
            num_created_jobs = Queue().create_jobs(job_infos=self.job_infos)
            if num_created_jobs != len(self.job_infos):
                raise ValueError(
                    f"Something went wrong when creating jobs: {len(self.job_infos)} jobs were supposed to be"
                    f" created, but {num_created_jobs} were created."
                )
            return TasksStatistics(num_created_jobs=num_created_jobs)


@dataclass
class DeleteWaitingJobsTask(Task):
    jobs_df: pd.DataFrame

    def __post_init__(self) -> None:
        # for debug and testing
        self.id = f"DeleteWaitingJobs,{len(self.jobs_df)}"
        types = [row["type"] for _, row in self.jobs_df.iterrows()]
        self.long_id = f"DeleteWaitingJobs,{types}"

    def run(self) -> TasksStatistics:
        """
        Delete the waiting jobs.

        Returns:
            `TasksStatistics`: The statistics of the waiting jobs deletion.
        """
        with StepProfiler(
            method="DeleteWaitingJobsTask.run",
            step="all",
        ):
            num_deleted_waiting_jobs = Queue().delete_waiting_jobs_by_job_id(job_ids=self.jobs_df["job_id"].tolist())
            logging.debug(f"{num_deleted_waiting_jobs} waiting jobs were deleted.")
            return TasksStatistics(num_deleted_waiting_jobs=num_deleted_waiting_jobs)


@dataclass
class DeleteDatasetWaitingJobsTask(Task):
    dataset: str

    def __post_init__(self) -> None:
        # for debug and testing
<<<<<<< HEAD
        self.id = "DeleteDatasetJobs,1"
=======
        self.id = f"DeleteDatasetJobs,{self.dataset}"
>>>>>>> d222d526
        self.long_id = self.id

    def run(self) -> TasksStatistics:
        """
        Delete the dataset waiting jobs.

        Returns:
            `TasksStatistics`: The statistics of the waiting jobs deletion.
        """
        with StepProfiler(
            method="DeleteDatasetWaitingJobsTask.run",
            step="all",
        ):
            return TasksStatistics(num_deleted_waiting_jobs=Queue().delete_dataset_waiting_jobs(dataset=self.dataset))


@dataclass
class DeleteDatasetCacheEntriesTask(Task):
    dataset: str

    def __post_init__(self) -> None:
        # for debug and testing
<<<<<<< HEAD
        self.id = "DeleteDatasetCacheEntries,1"
=======
        self.id = f"DeleteDatasetCacheEntries,{self.dataset}"
>>>>>>> d222d526
        self.long_id = self.id

    def run(self) -> TasksStatistics:
        """
        Delete the dataset cache entries.

        Returns:
            `TasksStatistics`: The statistics of the cache entries deletion.
        """
        with StepProfiler(
            method="DeleteDatasetCacheEntriesTask.run",
            step="all",
        ):
            return TasksStatistics(num_deleted_cache_entries=delete_dataset_responses(dataset=self.dataset))


@dataclass
class UpdateRevisionOfDatasetCacheEntriesTask(Task):
    dataset: str
    old_revision: str
    new_revision: str

    def __post_init__(self) -> None:
        # for debug and testing
        self.id = "UpdateRevisionOfDatasetCacheEntriesTask,1"
        self.long_id = self.id

    def run(self) -> TasksStatistics:
        """
        Update the revision of the dataset cache entries.

        Returns:
            `TasksStatistics`: The statistics of the cache entries updates.
        """
        with StepProfiler(
            method="UpdateRevisionOfDatasetCacheEntriesTask.run",
            step="all",
            context=f"dataset={self.dataset}",
        ):
            return TasksStatistics(
                num_updated_cache_entries=update_revision_of_dataset_responses(
                    dataset=self.dataset, old_revision=self.old_revision, new_revision=self.new_revision
                )
            )


@dataclass
class DeleteDatasetStorageTask(Task):
    dataset: str
    storage_client: StorageClient

    def __post_init__(self) -> None:
        # for debug and testing
        self.id = f"DeleteDatasetStorageTask,{self.dataset},1"
        self.long_id = self.id

    def run(self) -> TasksStatistics:
        """
        Delete the dataset directory from the storage.

        Returns:
            `TasksStatistics`: The statistics of the storage directory deletion.
        """
        with StepProfiler(
            method="DeleteDatasetStorageTask.run",
            step="all",
        ):
            return TasksStatistics(
                num_deleted_storage_directories=self.storage_client.delete_dataset_directory(self.dataset)
            )


@dataclass
class UpdateRevisionOfDatasetStorageTask(Task):
    dataset: str
    old_revision: str
    new_revision: str
    storage_client: StorageClient

    def __post_init__(self) -> None:
        # for debug and testing
        self.id = f"UpdateRevisionOfDatasetStorageTask,{self.dataset},{self.storage_client}"
        self.long_id = self.id

    def run(self) -> TasksStatistics:
        """
        Update the revision of the dataset directory from the storage.

        Returns:
            `TasksStatistics`: The statistics of the storage directory update.
        """
        with StepProfiler(
            method="UpdateRevisionOfDatasetStorageTask.run",
            step="all",
            context=f"dataset={self.dataset},storage_client={self.storage_client}",
        ):
            return TasksStatistics(
                num_updated_storage_directories=self.storage_client.update_revision_of_dataset_revision_directory(
                    self.dataset, self.old_revision, self.new_revision
                )
            )


SupportedTask = Union[
    CreateJobsTask,
    DeleteWaitingJobsTask,
    DeleteDatasetWaitingJobsTask,
    DeleteDatasetCacheEntriesTask,
    DeleteDatasetStorageTask,
    UpdateRevisionOfDatasetCacheEntriesTask,
    UpdateRevisionOfDatasetStorageTask,
]


@dataclass
class Plan:
    tasks: list[SupportedTask] = field(init=False)

    def __post_init__(self) -> None:
        self.tasks = []

    def add_task(self, task: SupportedTask) -> None:
        self.tasks.append(task)

    def run(self) -> TasksStatistics:
        """Run all the tasks in the plan.

        Returns:
            `TasksStatistics`: The statistics of the plan (sum of the statistics of the tasks).
        """
        statistics = TasksStatistics()
        for idx, task in enumerate(self.tasks):
            logging.debug(f"Running task [{idx}/{len(self.tasks)}]: {task.long_id}")
            statistics.add(task.run())
        return statistics

    def as_response(self) -> list[str]:
        return sorted(task.id for task in self.tasks)


def get_num_bytes_from_config_infos(dataset: str, config: str, split: Optional[str] = None) -> Optional[int]:
    try:
        resp = get_response(kind=CONFIG_INFO_KIND, dataset=dataset, config=config)
    except CachedArtifactNotFoundError:
        return None
    if "dataset_info" in resp["content"] and isinstance(resp["content"]["dataset_info"], dict):
        dataset_info = resp["content"]["dataset_info"]
        if split is None:
            num_bytes = dataset_info.get("dataset_size")
            if isinstance(num_bytes, int):
                return num_bytes
        elif "splits" in dataset_info and isinstance(dataset_info["splits"], dict):
            split_infos = dataset_info["splits"]
            if split in split_infos and isinstance(split_infos[split], dict):
                split_info = split_infos[split]
                num_bytes = split_info.get("num_bytes")
                if isinstance(num_bytes, int):
                    return num_bytes
    return None


@dataclass
class AfterJobPlan(Plan):
    """
    Plan to create jobs after a processing step has finished.

    Args:
        job_info (`JobInfo`): The job info.
        processing_graph (`ProcessingGraph`): The processing graph.
    """

    job_info: JobInfo
    processing_graph: ProcessingGraph
    failed_runs: int

    dataset: str = field(init=False)
    config: Optional[str] = field(init=False)
    split: Optional[str] = field(init=False)
    revision: str = field(init=False)
    priority: Priority = field(init=False)

    def __post_init__(self) -> None:
        super().__post_init__()
        self.dataset = self.job_info["params"]["dataset"]
        self.revision = self.job_info["params"]["revision"]
        self.priority = self.job_info["priority"]

        config = self.job_info["params"]["config"]
        split = self.job_info["params"]["split"]
        job_type = self.job_info["type"]
        try:
            processing_step = self.processing_graph.get_processing_step_by_job_type(job_type)
            next_processing_steps = self.processing_graph.get_children(processing_step.name)
        except ProcessingStepDoesNotExist as e:
            raise ValueError(f"Processing step with job type: {job_type} does not exist") from e

        if len(next_processing_steps) == 0:
            # no next processing step, nothing to do
            return

        # get the dataset infos to estimate difficulty
        if config is not None:
            self.num_bytes = get_num_bytes_from_config_infos(dataset=self.dataset, config=config, split=split)
        else:
            self.num_bytes = None

        # get the list of pending jobs for the children
        # note that it can contain a lot of unrelated jobs, we will clean after
        self.pending_jobs_df = Queue().get_pending_jobs_df(
            dataset=self.dataset,
            job_types=[next_processing_step.job_type for next_processing_step in next_processing_steps],
        )

        self.job_infos_to_create: list[JobInfo] = []
        config_names: Optional[list[str]] = None
        split_names: Optional[list[str]] = None

        # filter to only get the jobs that are not already in the queue
        for next_processing_step in next_processing_steps:
            if processing_step.input_type == next_processing_step.input_type:
                # same level, one job is expected
                # D -> D, C -> C, S -> S
                self.update(next_processing_step, config, split)
            elif processing_step.input_type in ["config", "split"] and next_processing_step.input_type == "dataset":
                # going to upper level (fan-in), one job is expected
                # S -> D, C -> D
                self.update(next_processing_step, None, None)
            elif processing_step.input_type == "split" and next_processing_step.input_type == "config":
                # going to upper level (fan-in), one job is expected
                # S -> C
                self.update(next_processing_step, config, None)
            elif processing_step.input_type == "dataset" and next_processing_step.input_type == "config":
                # going to lower level (fan-out), one job is expected per config, we need the list of configs
                # D -> C
                if config_names is None:
                    config_names = fetch_names(
                        dataset=self.dataset,
                        config=None,
                        cache_kind=DATASET_CONFIG_NAMES_KIND,
                        names_field="config_names",
                        name_field="config",
                    )  # Note that we use the cached content even the revision is different (ie. maybe obsolete)
                for config_name in config_names:
                    self.update(next_processing_step, config_name, None)
            elif processing_step.input_type == "config" and next_processing_step.input_type == "split":
                # going to lower level (fan-out), one job is expected per split, we need the list of splits
                # C -> S
                if split_names is None:
                    split_names = fetch_names(
                        dataset=self.dataset,
                        config=config,
                        cache_kind=CONFIG_SPLIT_NAMES_KIND,
                        names_field="splits",
                        name_field="split",
                    )  # Note that we use the cached content even the revision is different (ie. maybe obsolete)
                for split_name in split_names:
                    self.update(next_processing_step, config, split_name)
            else:
                raise NotImplementedError(
                    f"Unsupported input types: {processing_step.input_type} -> {next_processing_step.input_type}"
                )
                # we don't support fan-out dataset-level to split-level (no need for now)

        # Better keep this order: delete, then create
        # Note that all the waiting jobs for other revisions will be deleted
        # The started jobs are ignored, for now.
        if not self.pending_jobs_df.empty:
            self.add_task(DeleteWaitingJobsTask(jobs_df=self.pending_jobs_df))
        if self.job_infos_to_create:
            self.add_task(CreateJobsTask(job_infos=self.job_infos_to_create))

    def update(
        self,
        next_processing_step: ProcessingStep,
        config: Optional[str],
        split: Optional[str],
    ) -> None:
        # ignore unrelated jobs
        config_mask = (
            self.pending_jobs_df["config"].isnull() if config is None else self.pending_jobs_df["config"] == config
        )
        split_mask = (
            self.pending_jobs_df["split"].isnull() if split is None else self.pending_jobs_df["split"] == split
        )

        unrelated_jobs_mask = (self.pending_jobs_df["type"] == next_processing_step.job_type) & (
            (self.pending_jobs_df["dataset"] != self.dataset) | (~config_mask) | (~split_mask)
        )
        self.pending_jobs_df = self.pending_jobs_df[~unrelated_jobs_mask]

        jobs_mask = (
            (self.pending_jobs_df["type"] == next_processing_step.job_type)
            & (self.pending_jobs_df["dataset"] == self.dataset)
            & (config_mask)
            & (split_mask)
        )
        ok_jobs_mask = jobs_mask & (self.pending_jobs_df["revision"] == self.revision)
        if ok_jobs_mask.any():
            # remove the first ok job for the list, and keep the others to delete them later
            self.pending_jobs_df.drop(ok_jobs_mask.idxmax(), inplace=True)
        else:
            # no pending job for the current processing step
            difficulty = next_processing_step.difficulty
            if self.num_bytes is not None and self.num_bytes >= self.processing_graph.min_bytes_for_bonus_difficulty:
                difficulty += next_processing_step.bonus_difficulty_if_dataset_is_big
            # increase difficulty according to number of failed runs
            difficulty = min(DEFAULT_DIFFICULTY_MAX, difficulty)
            self.job_infos_to_create.append(
                {
                    "job_id": "not used",  # TODO: remove this field
                    "type": next_processing_step.job_type,
                    "params": {
                        "dataset": self.dataset,
                        "config": config,
                        "split": split,
                        "revision": self.revision,
                    },
                    "priority": self.priority,
                    "difficulty": difficulty,
                }
            )


@dataclass
class DatasetBackfillPlan(Plan):
    """
    Plan to backfill a dataset for a given revision.

    The plan is composed of tasks to delete and create jobs.

    Args:
        dataset: dataset name
        revision: revision to backfill
        priority: priority of the jobs to create
        only_first_processing_steps: if True, only the first processing steps are backfilled
        processing_graph: processing graph
    """

    dataset: str
    revision: str
    priority: Priority = Priority.LOW
    only_first_processing_steps: bool = False
    processing_graph: ProcessingGraph = field(default=processing_graph)

    pending_jobs_df: pd.DataFrame = field(init=False)
    cache_entries_df: pd.DataFrame = field(init=False)
    dataset_state: DatasetState = field(init=False)
    cache_status: CacheStatus = field(init=False)

    def __post_init__(self) -> None:
        super().__post_init__()
        with StepProfiler(
            method="DatasetBackfillPlan.__post_init__",
            step="all",
        ):
            with StepProfiler(
                method="DatasetBackfillPlan.__post_init__",
                step="get_pending_jobs_df",
            ):
                job_types = (
                    [
                        processing_step.job_type
                        for processing_step in self.processing_graph.get_first_processing_steps()
                    ]
                    if self.only_first_processing_steps
                    else None
                )
                self.pending_jobs_df = Queue().get_pending_jobs_df(
                    dataset=self.dataset,
                    job_types=job_types,
                )
            with StepProfiler(
                method="DatasetBackfillPlan.__post_init__",
                step="get_cache_entries_df",
            ):
                cache_kinds = (
                    [
                        processing_step.cache_kind
                        for processing_step in self.processing_graph.get_first_processing_steps()
                    ]
                    if self.only_first_processing_steps
                    else None
                )
                self.cache_entries_df = get_cache_entries_df(
                    dataset=self.dataset,
                    cache_kinds=cache_kinds,
                )

            with StepProfiler(
                method="DatasetBackfillPlan.__post_init__",
                step="get_dataset_state",
            ):
                self.dataset_state = (
                    FirstStepsDatasetState(
                        dataset=self.dataset,
                        processing_graph=self.processing_graph,
                        revision=self.revision,
                        pending_jobs_df=self.pending_jobs_df,
                        cache_entries_df=self.cache_entries_df,
                    )
                    if self.only_first_processing_steps
                    else DatasetState(
                        dataset=self.dataset,
                        processing_graph=self.processing_graph,
                        revision=self.revision,
                        pending_jobs_df=self.pending_jobs_df,
                        cache_entries_df=self.cache_entries_df,
                    )
                )
            with StepProfiler(
                method="DatasetBackfillPlan.__post_init__",
                step="_get_cache_status",
            ):
                self.cache_status = self._get_cache_status()
            with StepProfiler(
                method="DatasetBackfillPlan.__post_init__",
                step="_create_plan",
            ):
                self._create_plan()

    def _get_artifact_states_for_step(
        self, processing_step: ProcessingStep, config: Optional[str] = None, split: Optional[str] = None
    ) -> list[ArtifactState]:
        """Get the artifact states for a step.

        Args:
            processing_step (`ProcessingStep`): the processing step
            config (`str`, *optional*): if not None, and step input type is config or split, only return the artifact
              states for this config
            split (`str`, *optional*): if not None, and step input type is split, only return the artifact states for
              this split (config must be specified)

        Returns:
            `list[ArtifactState]`: the artifact states for the step
        """
        if processing_step.input_type == "dataset":
            artifact_states = [self.dataset_state.artifact_state_by_step[processing_step.name]]
        elif processing_step.input_type == "config":
            if config is None:
                artifact_states = [
                    config_state.artifact_state_by_step[processing_step.name]
                    for config_state in self.dataset_state.config_states
                ]
            else:
                artifact_states = [
                    config_state.artifact_state_by_step[processing_step.name]
                    for config_state in self.dataset_state.config_states
                    if config_state.config == config
                ]
        elif processing_step.input_type == "split":
            if config is None:
                artifact_states = [
                    split_state.artifact_state_by_step[processing_step.name]
                    for config_state in self.dataset_state.config_states
                    for split_state in config_state.split_states
                ]
            elif split is None:
                artifact_states = [
                    split_state.artifact_state_by_step[processing_step.name]
                    for config_state in self.dataset_state.config_states
                    if config_state.config == config
                    for split_state in config_state.split_states
                ]
            else:
                artifact_states = [
                    split_state.artifact_state_by_step[processing_step.name]
                    for config_state in self.dataset_state.config_states
                    if config_state.config == config
                    for split_state in config_state.split_states
                    if split_state.split == split
                ]
        else:
            raise ValueError(f"Invalid input type: {processing_step.input_type}")
        artifact_states_ids = {artifact_state.id for artifact_state in artifact_states}
        if len(artifact_states_ids) != len(artifact_states):
            raise ValueError(f"Duplicate artifact states for processing_step {processing_step}")
        return artifact_states

    def _get_cache_status(self) -> CacheStatus:
        cache_status = CacheStatus()

        processing_steps = (
            self.processing_graph.get_first_processing_steps()
            if self.only_first_processing_steps
            else self.processing_graph.get_topologically_ordered_processing_steps()
        )
        for processing_step in processing_steps:
            # Every step can have one or multiple artifacts, for example config-level steps have one artifact per
            # config
            artifact_states = self._get_artifact_states_for_step(processing_step)
            for artifact_state in artifact_states:
                # any of the parents is more recent?
                if any(
                    artifact_state.cache_state.is_older_than(parent_artifact_state.cache_state)
                    for parent_step in self.processing_graph.get_parents(processing_step.name)
                    for parent_artifact_state in self._get_artifact_states_for_step(
                        processing_step=parent_step,
                        config=artifact_state.config,
                        split=artifact_state.split,
                    )
                ):
                    cache_status.cache_is_outdated_by_parent[artifact_state.id] = artifact_state
                    continue

                # is empty?
                if artifact_state.cache_state.is_empty():
                    cache_status.cache_is_empty[artifact_state.id] = artifact_state
                    continue

                # is an error that can be retried?
                if artifact_state.cache_state.is_error_to_retry():
                    cache_status.cache_is_error_to_retry[artifact_state.id] = artifact_state
                    continue

                # was created with an obsolete version of the job runner?
                if artifact_state.cache_state.is_job_runner_obsolete():
                    cache_status.cache_is_job_runner_obsolete[artifact_state.id] = artifact_state
                    continue

                # has a different git revision from the dataset current revision?
                if artifact_state.cache_state.is_git_revision_different_from(self.revision):
                    cache_status.cache_has_different_git_revision[artifact_state.id] = artifact_state
                    continue

                # ok
                cache_status.up_to_date[artifact_state.id] = artifact_state

        return cache_status

    def get_queue_status(self) -> QueueStatus:
        processing_steps = (
            self.processing_graph.get_first_processing_steps()
            if self.only_first_processing_steps
            else self.processing_graph.get_topologically_ordered_processing_steps()
        )
        return QueueStatus(
            in_process={
                artifact_state.id
                for processing_step in processing_steps
                for artifact_state in self._get_artifact_states_for_step(processing_step)
                if artifact_state.job_state.is_in_process
            }
        )

    def _create_plan(self) -> None:
        pending_jobs_to_delete_df = self.pending_jobs_df.copy()
        job_infos_to_create: list[JobInfo] = []
        artifact_states = (
            list(self.cache_status.cache_is_empty.values())
            + list(self.cache_status.cache_is_error_to_retry.values())
            + list(self.cache_status.cache_is_outdated_by_parent.values())
            + list(self.cache_status.cache_is_job_runner_obsolete.values())
            + list(self.cache_status.cache_has_different_git_revision.values())
        )

        @lru_cache
        def is_big(config: str) -> bool:
            num_bytes = get_num_bytes_from_config_infos(dataset=self.dataset, config=config)
            if num_bytes is None:
                return False
            else:
                return num_bytes > self.processing_graph.min_bytes_for_bonus_difficulty

        for artifact_state in artifact_states:
            valid_pending_jobs_df = artifact_state.job_state.valid_pending_jobs_df
            if valid_pending_jobs_df.empty:
                difficulty = artifact_state.processing_step.difficulty
                if isinstance(artifact_state.config, str) and is_big(config=artifact_state.config):
                    difficulty += artifact_state.processing_step.bonus_difficulty_if_dataset_is_big
                if artifact_state.cache_state.cache_entry_metadata is not None:
                    failed_runs = artifact_state.cache_state.cache_entry_metadata["failed_runs"]
                else:
                    failed_runs = 0
                # increase difficulty according to number of failed runs
                difficulty = min(DEFAULT_DIFFICULTY_MAX, difficulty + failed_runs * DIFFICULTY_BONUS_BY_FAILED_RUNS)
                job_infos_to_create.append(
                    {
                        "job_id": "not used",
                        "type": artifact_state.processing_step.job_type,
                        "params": {
                            "dataset": self.dataset,
                            "revision": self.revision,
                            "config": artifact_state.config,
                            "split": artifact_state.split,
                        },
                        "priority": self.priority,
                        "difficulty": difficulty,
                    }
                )
            else:
                pending_jobs_to_delete_df.drop(valid_pending_jobs_df.index, inplace=True)
        # Better keep this order: delete, then create
        # Note that all the waiting jobs for other revisions will be deleted
        # The started jobs are ignored, for now.
        if not pending_jobs_to_delete_df.empty:
            self.add_task(DeleteWaitingJobsTask(jobs_df=pending_jobs_to_delete_df))
        if job_infos_to_create:
            self.add_task(CreateJobsTask(job_infos=job_infos_to_create))


class SmartUpdateImpossibleBecauseCacheIsEmpty(Exception):
    pass


class SmartUpdateImpossibleBecauseOfUpdatedFiles(Exception):
    pass


class SmartUpdateImpossibleBecauseOfUpdatedYAMLField(Exception):
    pass


class SmartUpdateImpossibleBecauseCachedRevisionIsNotParentOfNewRevision(Exception):
    pass


@dataclass
class SmartDatasetUpdatePlan(Plan):
    dataset: str
    revision: str
    hf_endpoint: str
    old_revision: Optional[str] = None
    processing_graph: ProcessingGraph = field(default=processing_graph)
    storage_clients: Optional[list[StorageClient]] = None
    hf_token: Optional[str] = None

    cached_revision: str = field(init=False)
    diff: str = field(init=False)
    files_impacted_by_commit: set[str] = field(init=False)
    updated_yaml_fields_in_dataset_card: list[str] = field(init=False)

    def __post_init__(self) -> None:
        super().__post_init__()
        cache_kinds = [
            processing_step.cache_kind for processing_step in self.processing_graph.get_first_processing_steps()
        ]
        for retry in range(3):
            cache_entries_df = get_cache_entries_df(
                dataset=self.dataset,
                cache_kinds=cache_kinds,
            )
            if len(cache_entries_df) == 0:
                raise SmartUpdateImpossibleBecauseCacheIsEmpty(f"Failed to smart update to {self.revision[:7]}")
            self.cached_revision = cache_entries_df.sort_values("updated_at").iloc[-1]["dataset_git_revision"]
            if self.cached_revision == self.revision:
                return
            elif self.cached_revision == self.old_revision:
                break
            logging.warning(
                f"[{retry + 1}/3] Retrying smart update of {self.dataset} in 1s (received {str(self.old_revision)[:7]}->{self.revision[:7]} but cache is {self.cached_revision[:7]})"
            )
            time.sleep(1)
        else:
            logging.warning(
                f"Failed to smart update {self.dataset} to {self.revision[:7]} because the cached revision {self.cached_revision[:7]} is not its parent"
            )
            raise SmartUpdateImpossibleBecauseCachedRevisionIsNotParentOfNewRevision(
                f"Failed to smart update {self.dataset} to {self.revision[:7]} because the cached revision {self.cached_revision[:7]} is not its parent"
            )
        self.diff = self.get_diff()
        self.files_impacted_by_commit = self.get_impacted_files()
        if self.files_impacted_by_commit - {"README.md", ".gitattributes", ".gitignore"}:
            raise SmartUpdateImpossibleBecauseOfUpdatedFiles(", ".join(self.files_impacted_by_commit)[:1000])
        self.updated_yaml_fields_in_dataset_card = self.get_updated_yaml_fields_in_dataset_card()
        if "dataset_info" in self.updated_yaml_fields_in_dataset_card:
            raise SmartUpdateImpossibleBecauseOfUpdatedYAMLField("dataset_info")
        if "configs" in self.updated_yaml_fields_in_dataset_card:
            raise SmartUpdateImpossibleBecauseOfUpdatedYAMLField("configs")
        if "viewer" in self.updated_yaml_fields_in_dataset_card:
            raise SmartUpdateImpossibleBecauseOfUpdatedYAMLField("viewer")
        self.add_task(
            UpdateRevisionOfDatasetCacheEntriesTask(
                dataset=self.dataset, old_revision=self.old_revision, new_revision=self.revision
            )
        )
        if self.storage_clients:
            for storage_client in self.storage_clients:
                self.add_task(
                    UpdateRevisionOfDatasetStorageTask(
                        dataset=self.dataset,
                        old_revision=self.old_revision,
                        new_revision=self.revision,
                        storage_client=storage_client,
                    )
                )

    def get_diff(self) -> str:
        headers = build_hf_headers(token=self.hf_token, library_name="dataset-viewer")
        resp = requests.get(
            self.hf_endpoint + f"/datasets/{self.dataset}/commit/{self.revision}.diff", timeout=10, headers=headers
        )
        resp.raise_for_status()
        if not isinstance(resp.content, bytes):  # for mypy
            raise RuntimeError(f"failed reading /datasets/{self.dataset}/commit/{self.revision}.diff")
        return resp.content.decode("utf-8")

    def get_impacted_files(self) -> set[str]:
        return set(
            line[len("--- a/") :]
            for line in self.diff.split("\n")
            if line.startswith("--- a/") or line.startswith("+++ b/")
        )

    def get_updated_yaml_fields_in_dataset_card(self) -> list[str]:
        if "README.md" not in self.files_impacted_by_commit:
            return []
        try:
            with Path(
                hf_hub_download(
                    self.dataset,
                    "README.md",
                    repo_type="dataset",
                    token=self.hf_token,
                    revision=self.revision,
                    endpoint=self.hf_endpoint,
                )
            ).open(mode="r", newline="", encoding="utf-8") as f:
                dataset_card_data_dict = DatasetCard(f.read()).data.to_dict()
        except Exception:
            dataset_card_data_dict = {}
        try:
            with Path(
                hf_hub_download(
                    self.dataset,
                    "README.md",
                    repo_type="dataset",
                    token=self.hf_token,
                    revision=self.old_revision,
                    endpoint=self.hf_endpoint,
                )
            ).open(mode="r", newline="", encoding="utf-8") as f:
                old_dataset_card_data_dict = DatasetCard(f.read()).data.to_dict()
        except Exception:
            old_dataset_card_data_dict = {}
        return [
            yaml_field
            for yaml_field in set(dataset_card_data_dict) | set(old_dataset_card_data_dict)
            if dataset_card_data_dict.get(yaml_field) != old_dataset_card_data_dict.get(yaml_field)
        ]


@dataclass
class DatasetRemovalPlan(Plan):
    """
    Plan to remove a dataset.

    The plan is composed of tasks to delete jobs and cache entries.

    Args:
        dataset: dataset name
        storage_clients (`list[StorageClient]`, *optional*): The storage clients.
    """

    dataset: str
    storage_clients: Optional[list[StorageClient]]

    def __post_init__(self) -> None:
        super().__post_init__()
        self.add_task(DeleteDatasetWaitingJobsTask(dataset=self.dataset))
        self.add_task(DeleteDatasetCacheEntriesTask(dataset=self.dataset))
        if self.storage_clients:
            for storage_client in self.storage_clients:
                self.add_task(DeleteDatasetStorageTask(dataset=self.dataset, storage_client=storage_client))


def remove_dataset(dataset: str, storage_clients: Optional[list[StorageClient]] = None) -> TasksStatistics:
    """
    Remove the dataset from the dataset viewer

    Args:
        dataset (`str`): The name of the dataset.
        storage_clients (`list[StorageClient]`, *optional*): The storage clients.

    Returns:
        `TasksStatistics`: The statistics of the deletion.
    """
    plan = DatasetRemovalPlan(dataset=dataset, storage_clients=storage_clients)
    return plan.run()
    # assets and cached_assets are deleted by the storage clients
    # TODO: delete the other files: metadata parquet, parquet, duckdb index, etc
    # note that it's not as important as the assets, because generally, we want to delete a dataset
    # form the dataset viewer because the repository does not exist anymore on the Hub, so: the other files
    # don't exist anymore either (they were in refs/convert/parquet or refs/convert/duckdb).
    # Only exception I see is when we stop supporting a dataset (blocked, disabled viewer, private dataset
    # and the user is not pro anymore, etc.)


def set_revision(
    dataset: str,
    revision: str,
    priority: Priority,
    processing_graph: ProcessingGraph = processing_graph,
) -> TasksStatistics:
    """
    Set the current revision of the dataset.

    If the revision is already set to the same value, this is a no-op. Else: one job is created for every first
        step.

    Args:
        dataset (`str`): The name of the dataset.
        revision (`str`): The new revision of the dataset.
        priority (`Priority`): The priority of the jobs to create.
        processing_graph (`ProcessingGraph`, *optional*): The processing graph.

    Returns:
        `TasksStatistics`: The statistics of the set_revision.
    """
    logging.info(f"Analyzing {dataset}")
    plan = DatasetBackfillPlan(
        dataset=dataset,
        revision=revision,
        priority=priority,
        processing_graph=processing_graph,
        only_first_processing_steps=True,
    )
    logging.info(f"Applying set_revision plan on {dataset}: plan={plan.as_response()}")
    return plan.run()


def smart_set_revision(
    dataset: str,
    revision: str,
    hf_endpoint: str,
    old_revision: Optional[str] = None,
    processing_graph: ProcessingGraph = processing_graph,
    storage_clients: Optional[list[StorageClient]] = None,
    hf_token: Optional[str] = None,
) -> TasksStatistics:
    """
    Set the current revision of the dataset in a smarter way.

    /!\ This logic is WIP and hsould only be used on a subset of datasets for now.

    If the revision is already set to the same value, this is a no-op.
    Else: one job is created for every step that need to be recomputed,
    and for the other step it updates its revision without recomputing.

    Args:
        dataset (`str`): The name of the dataset.
        revision (`str`): The new revision of the dataset.
        processing_graph (`ProcessingGraph`, *optional*): The processing graph.

    Returns:
        `TasksStatistics`: The statistics of the set_revision.
    """
    logging.info(f"Analyzing {dataset} in a smart way")
    plan = SmartDatasetUpdatePlan(
        dataset=dataset,
        revision=revision,
        old_revision=old_revision,
        processing_graph=processing_graph,
        storage_clients=storage_clients,
        hf_endpoint=hf_endpoint,
        hf_token=hf_token,
    )
    logging.info(f"Applying smart_set_revision plan on {dataset}: plan={plan.as_response()}")
    return plan.run()


def backfill(
    dataset: str,
    revision: str,
    priority: Priority,
    processing_graph: ProcessingGraph = processing_graph,
) -> TasksStatistics:
    """
    Analyses the dataset and backfills it with all missing bits, if requires.

    Args:
        dataset (`str`): The name of the dataset.
        revision (`str`): The new revision of the dataset.
        priority (`Priority`): The priority of the jobs to create.
        processing_graph (`ProcessingGraph`, *optional*): The processing graph.

    Returns:
        `TasksStatistics`: The statistics of the backfill.
    """
    logging.info(f"Analyzing {dataset}")
    plan = DatasetBackfillPlan(
        dataset=dataset,
        revision=revision,
        priority=priority,
        processing_graph=processing_graph,
        only_first_processing_steps=False,
    )
    logging.info(f"Applying backfill plan on {dataset}: plan={plan.as_response()}")
    return plan.run()


def finish_job(
    job_result: JobResult,
    processing_graph: ProcessingGraph = processing_graph,
) -> TasksStatistics:
    """
    Finish a job.

    It will finish the job, store the result in the cache, and trigger the next steps.

    Args:
        job_result (`JobResult`): The result of the job.
        processing_graph (`ProcessingGraph`, *optional*): The processing graph.

    Raises:
        [`ValueError`]: If the job is not found, or if the processing step is not found.

    Returns:
        `TasksStatistics`: The statistics of the finish_job.
    """
    # check if the job is still in started status
    job_info = job_result["job_info"]
    if not Queue().is_job_started(job_id=job_info["job_id"]):
        logging.debug("the job was deleted, don't update the cache")
        return TasksStatistics()
    # if the job could not provide an output, finish it and return
    if not job_result["output"]:
        Queue().finish_job(job_id=job_info["job_id"])
        logging.debug("the job raised an exception, don't update the cache")
        return TasksStatistics()
    # update the cache
    output = job_result["output"]
    params = job_info["params"]
    try:
        processing_step = processing_graph.get_processing_step_by_job_type(job_info["type"])
    except ProcessingStepDoesNotExist as e:
        raise ValueError(f"Processing step for job type {job_info['type']} does not exist") from e

    try:
        previous_response = get_response_metadata(
            kind=processing_step.cache_kind, dataset=params["dataset"], config=params["config"], split=params["split"]
        )
        failed_runs = (
            previous_response["failed_runs"] + 1
            if output["http_status"] != HTTPStatus.OK
            and previous_response["dataset_git_revision"] == params["revision"]
            else 0
        )
    except CachedArtifactNotFoundError:
        failed_runs = 0

    upsert_response_params(
        # inputs
        kind=processing_step.cache_kind,
        job_params=params,
        job_runner_version=job_result["job_runner_version"],
        # output
        content=output["content"],
        http_status=output["http_status"],
        error_code=output["error_code"],
        details=output["details"],
        progress=output["progress"],
        failed_runs=failed_runs,
    )
    logging.debug("the job output has been written to the cache.")
    # finish the job
    job_priority = Queue().finish_job(job_id=job_info["job_id"])
    if job_priority:
        job_info["priority"] = job_priority
        # ^ change the priority of children jobs if the priority was updated during the job
    logging.debug("the job has been finished.")
    # trigger the next steps
    plan = AfterJobPlan(job_info=job_info, processing_graph=processing_graph, failed_runs=failed_runs)
    statistics = plan.run()
    logging.debug("jobs have been created for the next steps.")
    return statistics


def has_pending_ancestor_jobs(
    dataset: str, processing_step_name: str, processing_graph: ProcessingGraph = processing_graph
) -> bool:
    """
    Check if the processing steps, or one of their ancestors, have a pending job, ie. if artifacts could exist
        in the cache in the future. This method is used when a cache entry is missing in the API,
        to return a:
        - 404 error, saying that the artifact does not exist,
        - or a 500 error, saying that the artifact could be available soon (retry).

    It is implemented by checking if a job exists for the artifacts or one of their ancestors.

    Note that, if dataset-config-names' job is pending, we cannot know if the config is valid or not, so we
        consider that the artifact could exist.

    Args:
        dataset (`str`): The name of the dataset.
        processing_step_name (`str`): The processing step name (artifact) to check.
        processing_graph (`ProcessingGraph`, *optional*): The processing graph.

    Raises:
        [`ProcessingStepDoesNotExist`]: If any of the processing step does not exist.

    Returns:
        `bool`: True if any of the artifact could exist, False otherwise.
    """
    processing_step = processing_graph.get_processing_step(processing_step_name)
    ancestors = processing_graph.get_ancestors(processing_step_name)
    job_types = [ancestor.job_type for ancestor in ancestors] + [processing_step.job_type]
    logging.debug(f"looking at ancestor jobs of {processing_step_name}: {job_types}")
    # check if a pending job exists for the artifact or one of its ancestors
    # note that we cannot know if the ancestor is really for the artifact (ie: ancestor is for config1,
    # while we look for config2,split1). Looking in this detail would be too complex, this approximation
    # is good enough.
    return Queue().has_pending_jobs(dataset=dataset, job_types=job_types)


def get_revision(dataset: str) -> Optional[str]:
    cache_kinds = [processing_step.cache_kind for processing_step in processing_graph.get_first_processing_steps()]
    cache_entries = get_cache_entries_df(
        dataset=dataset,
        cache_kinds=cache_kinds,
    ).to_dict(orient="list")
    if cache_entries.get("dataset_git_revision") and isinstance(
        revision := cache_entries["dataset_git_revision"][0], str
    ):
        return revision
    job_types = [processing_step.job_type for processing_step in processing_graph.get_first_processing_steps()]
    pending_jobs = (
        Queue()
        .get_pending_jobs_df(
            dataset=dataset,
            job_types=job_types,
        )
        .to_dict(orient="list")
    )
    if pending_jobs.get("revision") and isinstance(revision := pending_jobs["revision"][0], str):
        return revision
    return None<|MERGE_RESOLUTION|>--- conflicted
+++ resolved
@@ -33,11 +33,7 @@
     get_cache_entries_df,
     get_response,
     get_response_metadata,
-<<<<<<< HEAD
-    get_response_or_missing_error,
     update_revision_of_dataset_responses,
-=======
->>>>>>> d222d526
     upsert_response_params,
 )
 from libcommon.state import ArtifactState, DatasetState, FirstStepsDatasetState
@@ -184,11 +180,7 @@
 
     def __post_init__(self) -> None:
         # for debug and testing
-<<<<<<< HEAD
-        self.id = "DeleteDatasetJobs,1"
-=======
         self.id = f"DeleteDatasetJobs,{self.dataset}"
->>>>>>> d222d526
         self.long_id = self.id
 
     def run(self) -> TasksStatistics:
@@ -211,11 +203,7 @@
 
     def __post_init__(self) -> None:
         # for debug and testing
-<<<<<<< HEAD
-        self.id = "DeleteDatasetCacheEntries,1"
-=======
         self.id = f"DeleteDatasetCacheEntries,{self.dataset}"
->>>>>>> d222d526
         self.long_id = self.id
 
     def run(self) -> TasksStatistics:
