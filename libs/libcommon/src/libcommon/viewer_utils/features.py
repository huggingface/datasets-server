# SPDX-License-Identifier: Apache-2.0
# Copyright 2022 The HuggingFace Authors.

import json
import os
from io import BytesIO
from typing import Any, Optional, Union
from zlib import adler32

import numpy as np
import soundfile  # type: ignore
from datasets import (
    Array2D,
    Array3D,
    Array4D,
    Array5D,
    Audio,
    ClassLabel,
    Features,
    Image,
    Sequence,
    Translation,
    TranslationVariableLanguages,
    Value,
)
from datasets.features.features import FeatureType, _visit
from PIL import Image as PILImage  # type: ignore

from libcommon.storage import StrPath
from libcommon.utils import FeatureItem
from libcommon.viewer_utils.asset import create_audio_file, create_image_file

# audio still has some errors when librosa is imported
UNSUPPORTED_FEATURES = [Value("binary")]


def append_hash_suffix(string: str, json_path: Optional[list[Union[str, int]]] = None) -> str:
    """
    Hash the json path to a string.
    Args:
        string (``str``): The string to append the hash to.
        json_path (``list(str|int)``): the json path, which is a list of keys and indices
    Returns:
        the string suffixed with the hash of the json path

    Details:
    - no suffix if the list is empty
    - converted to hexadecimal to make the hash shorter
    - the 0x prefix is removed
    """
    return f"{string}-{hex(adler32(json.dumps(json_path).encode()))[2:]}" if json_path else string


def image(
    dataset: str,
    config: str,
    split: str,
    row_idx: int,
    value: Any,
    featureName: str,
    assets_base_url: str,
    assets_directory: StrPath,
    json_path: Optional[list[Union[str, int]]] = None,
    overwrite: bool = True,
) -> Any:
    if value is None:
        return None
    if isinstance(value, dict) and value.get("bytes"):
        value = PILImage.open(BytesIO(value["bytes"]))
    elif (
        isinstance(value, dict)
        and "path" in value
        and isinstance(value["path"], str)
        and os.path.exists(value["path"])
    ):
        value = PILImage.open(value["path"])
    if not isinstance(value, PILImage.Image):
        raise TypeError(
            "Image cell must be a PIL image or an encoded dict of an image, "
            f"but got {str(value)[:300]}{'...' if len(str(value)) > 300 else ''}"
        )
    # attempt to generate one of the supported formats; if unsuccessful, throw an error
    for ext in [".jpg", ".png"]:
        try:
            return create_image_file(
                dataset=dataset,
                config=config,
                split=split,
                row_idx=row_idx,
                column=featureName,
                filename=f"{append_hash_suffix('image', json_path)}{ext}",
                image=value,
                assets_base_url=assets_base_url,
                assets_directory=assets_directory,
                overwrite=overwrite,
            )
        except OSError:
            # if wrong format, try the next one, see https://github.com/huggingface/datasets-server/issues/191
            #  OSError: cannot write mode P as JPEG
            #  OSError: cannot write mode RGBA as JPEG
            continue
    raise ValueError("Image cannot be written as JPEG or PNG")


def audio(
    dataset: str,
    config: str,
    split: str,
    row_idx: int,
    value: Any,
    featureName: str,
    assets_base_url: str,
    assets_directory: StrPath,
    json_path: Optional[list[Union[str, int]]] = None,
    overwrite: bool = True,
) -> Any:
    if value is None:
        return None
    if not isinstance(value, dict):
        raise TypeError(
            "Audio cell must be an encoded dict of an audio sample, "
            f"but got {str(value)[:300]}{'...' if len(str(value)) > 300 else ''}"
        )

    if "path" in value and isinstance(value["path"], str):
        audio_file_extension = os.path.splitext(value["path"])[1]
        if not audio_file_extension:
            raise ValueError(
                f"An audio sample should have a 'path' with a valid extension but got '{audio_file_extension}'."
            )
    elif "array" in value:
        audio_file_extension = ".wav"
    else:
        raise ValueError(
            "An audio sample should have 'path' and 'bytes' (or 'array' and 'sampling_rate') but got"
            f" {','.join(value)}."
        )

    if "bytes" in value and isinstance(value["bytes"], bytes):
        audio_file_bytes = value["bytes"]
    elif "path" in value and isinstance(value["path"], str) and os.path.exists(value["path"]):
        with open(value["path"], "rb") as f:
            audio_file_bytes = f.read()
    elif (
        "array" in value
        and isinstance(value["array"], np.ndarray)
        and "sampling_rate" in value
        and isinstance(value["sampling_rate"], int)
    ):
        buffer = BytesIO()
        soundfile.write(buffer, value["array"], value["sampling_rate"], format="wav")
        audio_file_bytes = buffer.read()
    else:
        raise ValueError(
            "An audio sample should have 'path' and 'bytes' (or 'array' and 'sampling_rate') but got"
            f" {','.join(value)}."
        )

    # convert to wav if the file is not wav or mp3 already
    ext = audio_file_extension if audio_file_extension in [".wav", ".mp3"] else ".wav"

    # this function can raise, we don't catch it
    return create_audio_file(
        dataset=dataset,
        config=config,
        split=split,
        row_idx=row_idx,
        column=featureName,
        audio_file_bytes=audio_file_bytes,
        audio_file_extension=audio_file_extension,
        assets_base_url=assets_base_url,
        filename=f"{append_hash_suffix('audio', json_path)}{ext}",
        assets_directory=assets_directory,
        overwrite=overwrite,
    )


def get_cell_value(
    dataset: str,
    config: str,
    split: str,
    row_idx: int,
    cell: Any,
    featureName: str,
    fieldType: Any,
    assets_base_url: str,
    assets_directory: StrPath,
    json_path: Optional[list[Union[str, int]]] = None,
    overwrite: bool = True,
) -> Any:
    # always allow None values in the cells
    if cell is None:
        return cell
    if isinstance(fieldType, Image):
        return image(
            dataset=dataset,
            config=config,
            split=split,
            row_idx=row_idx,
            value=cell,
            featureName=featureName,
            assets_base_url=assets_base_url,
            assets_directory=assets_directory,
            json_path=json_path,
            overwrite=overwrite,
        )
    elif isinstance(fieldType, Audio):
        return audio(
            dataset=dataset,
            config=config,
            split=split,
            row_idx=row_idx,
            value=cell,
            featureName=featureName,
            assets_base_url=assets_base_url,
            assets_directory=assets_directory,
            json_path=json_path,
            overwrite=overwrite,
        )
    elif isinstance(fieldType, list):
        if type(cell) != list:
            raise TypeError("list cell must be a list.")
        if len(fieldType) != 1:
            raise TypeError("the feature type should be a 1-element list.")
        subFieldType = fieldType[0]
        return [
            get_cell_value(
                dataset=dataset,
                config=config,
                split=split,
                row_idx=row_idx,
                cell=subCell,
                featureName=featureName,
                fieldType=subFieldType,
                assets_base_url=assets_base_url,
                assets_directory=assets_directory,
                json_path=json_path + [idx] if json_path else [idx],
                overwrite=overwrite,
            )
            for (idx, subCell) in enumerate(cell)
        ]
    elif isinstance(fieldType, Sequence):
        if type(cell) == list:
            if fieldType.length >= 0 and len(cell) != fieldType.length:
                raise TypeError("the cell length should be the same as the Sequence length.")
            return [
                get_cell_value(
                    dataset=dataset,
                    config=config,
                    split=split,
                    row_idx=row_idx,
                    cell=subCell,
                    featureName=featureName,
                    fieldType=fieldType.feature,
                    assets_base_url=assets_base_url,
                    assets_directory=assets_directory,
                    json_path=json_path + [idx] if json_path else [idx],
                    overwrite=overwrite,
                )
                for (idx, subCell) in enumerate(cell)
            ]
        # if the internal feature of the Sequence is a dict, then the value will automatically
        # be converted into a dictionary of lists. See
        # https://huggingface.co/docs/datasets/v2.5.1/en/package_reference/main_classes#datasets.Features
        if type(cell) == dict:
            if any((type(v) != list) or (k not in fieldType.feature) for k, v in cell.items()):
                raise TypeError("The value of a Sequence of dicts should be a dictionary of lists.")
            return {
                key: [
                    get_cell_value(
                        dataset=dataset,
                        config=config,
                        split=split,
                        row_idx=row_idx,
                        cell=subCellItem,
                        featureName=featureName,
                        fieldType=fieldType.feature[key],
                        assets_base_url=assets_base_url,
                        assets_directory=assets_directory,
                        json_path=json_path + [key, idx] if json_path else [key, idx],
                        overwrite=overwrite,
                    )
                    for (idx, subCellItem) in enumerate(subCell)
                ]
                for (key, subCell) in cell.items()
            }
        raise TypeError("Sequence cell must be a list or a dict.")

    elif isinstance(fieldType, dict):
        if type(cell) != dict:
            raise TypeError("dict cell must be a dict.")
        return {
            key: get_cell_value(
                dataset=dataset,
                config=config,
                split=split,
                row_idx=row_idx,
                cell=subCell,
                featureName=featureName,
                fieldType=fieldType[key],
                assets_base_url=assets_base_url,
                assets_directory=assets_directory,
                json_path=json_path + [key] if json_path else [key],
                overwrite=overwrite,
            )
            for (key, subCell) in cell.items()
        }
    elif isinstance(
        fieldType,
        (
            Value,
            ClassLabel,
            Array2D,
            Array3D,
            Array4D,
            Array5D,
            Translation,
            TranslationVariableLanguages,
        ),
    ):
        return cell
    else:
        raise TypeError("could not determine the type of the data cell.")


# in JSON, dicts do not carry any order, so we need to return a list
#
# > An object is an *unordered* collection of zero or more name/value pairs, where a name is a string and a value
#   is a string, number, boolean, null, object, or array.
# > An array is an *ordered* sequence of zero or more values.
# > The terms "object" and "array" come from the conventions of JavaScript.
# from https://stackoverflow.com/a/7214312/7351594 / https://www.rfc-editor.org/rfc/rfc7159.html
def to_features_list(features: Features) -> list[FeatureItem]:
    features_dict = features.to_dict()
    return [
        {
            "feature_idx": idx,
            "name": name,
            "type": features_dict[name],
        }
        for idx, name in enumerate(features)
    ]


def get_supported_unsupported_columns(
    features: Features,
<<<<<<< HEAD
    unsupported_features: List[FeatureType] = UNSUPPORTED_FEATURES,
) -> Tuple[List[str], List[str]]:
=======
    unsupported_features: list[FeatureType] = [],
) -> tuple[list[str], list[str]]:
>>>>>>> 1e5e14c9
    supported_columns, unsupported_columns = [], []

    for column, feature in features.items():
        str_column = str(column)
        supported = True

        def classify(feature: FeatureType) -> None:
            nonlocal supported
            for unsupported_feature in unsupported_features:
                if type(unsupported_feature) == type(feature) == Value:
                    if unsupported_feature.dtype == feature.dtype:
                        supported = False
                elif type(unsupported_feature) == type(feature):
                    supported = False

        _visit(feature, classify)
        if supported:
            supported_columns.append(str_column)
        else:
            unsupported_columns.append(str_column)
    return supported_columns, unsupported_columns<|MERGE_RESOLUTION|>--- conflicted
+++ resolved
@@ -344,13 +344,8 @@
 
 def get_supported_unsupported_columns(
     features: Features,
-<<<<<<< HEAD
-    unsupported_features: List[FeatureType] = UNSUPPORTED_FEATURES,
-) -> Tuple[List[str], List[str]]:
-=======
-    unsupported_features: list[FeatureType] = [],
+    unsupported_features: list[FeatureType] = UNSUPPORTED_FEATURES,
 ) -> tuple[list[str], list[str]]:
->>>>>>> 1e5e14c9
     supported_columns, unsupported_columns = [], []
 
     for column, feature in features.items():
