# SPDX-License-Identifier: Apache-2.0
# Copyright 2022 The HuggingFace Authors.

from __future__ import annotations

from collections.abc import Mapping
from dataclasses import dataclass, field
from typing import Any, Literal, Optional, TypedDict, Union, get_args

import networkx as nx

from libcommon.constants import (
    DEFAULT_DIFFICULTY,
    DEFAULT_INPUT_TYPE,
    DEFAULT_JOB_RUNNER_VERSION,
    MIN_BYTES_FOR_BONUS_DIFFICULTY,
)
from libcommon.utils import inputs_to_string

InputType = Literal["dataset", "config", "split"]
# ^ note that for now, the "dataset" input type means: dataset + git revision


def guard_input_type(x: Any) -> InputType:
    if x == "dataset":
        return "dataset"
    elif x == "config":
        return "config"
    elif x == "split":
        return "split"
    if x in get_args(InputType):
        raise RuntimeError(f"Value {x} should be included in the literal values")
    raise ValueError(f"Invalid input type: {x}")


def guard_int(x: Any) -> int:
    if isinstance(x, int):
        return x
    raise ValueError(f"Invalid int: {x}")


class ProcessingStepSpecification(TypedDict, total=False):
    input_type: InputType
    triggered_by: Union[list[str], str, None]
    job_runner_version: int
    difficulty: int
    bonus_difficulty_if_dataset_is_big: int


ProcessingGraphSpecification = Mapping[str, ProcessingStepSpecification]


class ProcessingStepDoesNotExist(Exception):
    pass


@dataclass
class ProcessingStep:
    """A dataset processing step.

    **Attributes**:
        name (`str`): The processing step name.
        input_type (`InputType`): The input type ('dataset', 'config' or 'split').
        job_runner_version (`int`): The version of the job runner to use to compute the response.

    Getters:
        cache_kind (`str`): The cache kind (ie. the key in the cache).
        job_type (`str`): The job type (ie. the job to run to compute the response).
    """

    name: str
    input_type: InputType
    job_runner_version: int
    difficulty: int
    bonus_difficulty_if_dataset_is_big: int

    cache_kind: str = field(init=False)
    job_type: str = field(init=False)

    def __post_init__(self) -> None:
        self.cache_kind = self.name
        self.job_type = self.name

    def copy(self) -> ProcessingStep:
        """Copy the processing step.

        Returns:
            `ProcessingStep`: The copy of the processing step.
        """
        return ProcessingStep(
            name=self.name,
            input_type=self.input_type,
            job_runner_version=self.job_runner_version,
            difficulty=self.difficulty,
            bonus_difficulty_if_dataset_is_big=self.bonus_difficulty_if_dataset_is_big,
        )


def get_triggered_by_as_list(triggered_by: Union[list[str], str, None]) -> list[str]:
    if triggered_by is None:
        return []
    return [triggered_by] if isinstance(triggered_by, str) else triggered_by


def copy_processing_steps_list(processing_steps: list[ProcessingStep]) -> list[ProcessingStep]:
    return [processing_step.copy() for processing_step in processing_steps]


@dataclass
class ProcessingGraph:
    """A graph of processing steps.

    The processing steps can have multiple parents, and multiple children (next processing steps, found automatically
      by traversing the graph).
    The graph can have multiple roots.

    Args:
        specification (ProcessingGraphSpecification): The specification of the graph.

    Raises:
        [`ValueError`]: If the graph is not a DAG.
            If a processing step provides dataset config names but its input type is not 'dataset', or if a
            processing step provides config split names but its input type is not 'config'.
            If a root processing step (ie. a processing step with no parent) is not a dataset processing step.
    """

    specification: ProcessingGraphSpecification
    min_bytes_for_bonus_difficulty: int = MIN_BYTES_FOR_BONUS_DIFFICULTY

    _nx_graph: nx.DiGraph = field(init=False)
    _processing_steps: Mapping[str, ProcessingStep] = field(init=False)
    _processing_step_names_by_input_type: Mapping[InputType, list[str]] = field(init=False)
    _first_processing_steps: list[ProcessingStep] = field(init=False)
    _topologically_ordered_processing_steps: list[ProcessingStep] = field(init=False)
    _alphabetically_ordered_processing_steps: list[ProcessingStep] = field(init=False)

    def __post_init__(self) -> None:
        _nx_graph = nx.DiGraph()
        _processing_steps: dict[str, ProcessingStep] = {}
        _processing_step_names_by_input_type: dict[InputType, list[str]] = {
            "dataset": [],
            "config": [],
            "split": [],
        }
        for name, specification in self.specification.items():
            # check that the step is consistent with its specification
            input_type = guard_input_type(specification.get("input_type", DEFAULT_INPUT_TYPE))
            if (
                _nx_graph.has_node(name)
                or name in _processing_steps
                or name in _processing_step_names_by_input_type[input_type]
            ):
                raise ValueError(f"Processing step {name} is defined twice.")
            _nx_graph.add_node(name)
            _processing_steps[name] = ProcessingStep(
                name=name,
                input_type=input_type,
                job_runner_version=specification.get("job_runner_version", DEFAULT_JOB_RUNNER_VERSION),
                difficulty=specification.get("difficulty", DEFAULT_DIFFICULTY),
                bonus_difficulty_if_dataset_is_big=specification.get("bonus_difficulty_if_dataset_is_big", 0),
            )
            if _processing_steps[name].bonus_difficulty_if_dataset_is_big and input_type == "dataset":
                raise ValueError(
                    f"Processing step {name} has bonus_difficulty_if_dataset_is_big but "
                    "this field is not supported for dataset-level steps."
                )
            _processing_step_names_by_input_type[input_type].append(name)
        for name, specification in self.specification.items():
            triggered_by = get_triggered_by_as_list(specification.get("triggered_by"))
            for processing_step_name in triggered_by:
                if not _nx_graph.has_node(processing_step_name):
                    raise ValueError(
                        f"Processing step {name} is triggered by {processing_step_name} but {processing_step_name} is"
                        " not defined."
                    )
                _nx_graph.add_edge(processing_step_name, name)
        if not nx.is_directed_acyclic_graph(_nx_graph):
            raise ValueError("The graph is not a directed acyclic graph.")

        self._nx_graph = _nx_graph
        self._processing_steps = _processing_steps
        self._processing_step_names_by_input_type = _processing_step_names_by_input_type
        self._first_processing_steps = [
            self._processing_steps[processing_step_name]
            for processing_step_name, degree in _nx_graph.in_degree()
            if degree == 0
        ]
        if any(processing_step.input_type != "dataset" for processing_step in self._first_processing_steps):
            raise ValueError("The first processing steps must be dataset-level. The graph state is incoherent.")
        self._topologically_ordered_processing_steps = [
            self.get_processing_step(processing_step_name) for processing_step_name in nx.topological_sort(_nx_graph)
        ]
        self._alphabetically_ordered_processing_steps = [
            self.get_processing_step(processing_step_name) for processing_step_name in sorted(_nx_graph.nodes())
        ]

    def get_processing_step(self, processing_step_name: str) -> ProcessingStep:
        """
        Get a processing step by its name.

        The returned processing step is a copy of the original one, so that it can be modified without affecting the
        original one.

        Args:
            processing_step_name (`str`): The name of the processing step

        Returns:
            `ProcessingStep`: The processing step
        """
        try:
            return self._processing_steps[processing_step_name].copy()
        except nx.NetworkXError as e:
            raise ProcessingStepDoesNotExist(f"Unknown job type: {processing_step_name}") from e

    def get_processing_step_by_job_type(self, job_type: str) -> ProcessingStep:
        """
        Get a processing step by its job type.

        The returned processing step is a copy of the original one, so that it can be modified without affecting the
        original one.

        Args:
            job_type (`str`): The job type of the processing step

        Returns:
            `ProcessingStep`: The processing step
        """
        # for now: the job_type is just an alias for the processing step name
        return self.get_processing_step(job_type)

    def get_children(self, processing_step_name: str) -> list[ProcessingStep]:
        """
        Get the list of children processing steps

        The children processing steps are the ones that will be triggered at the end of the processing step.

        The returned processing steps are copies of the original ones, so that they can be modified without affecting
        the original ones.

        Args:
            processing_step_name (`str`): The name of the processing step

        Raises:
            [`ProcessingStepDoesNotExist`]: If the processing step is not in the graph

        Returns:
            `list[ProcessingStep]`: The list of children processing steps (successors)
        """
        try:
            return [
                self.get_processing_step(successor) for successor in self._nx_graph.successors(processing_step_name)
            ]
        except nx.NetworkXError as e:
            raise ProcessingStepDoesNotExist(f"Unknown processing step: {processing_step_name}") from e

    def get_parents(self, processing_step_name: str) -> list[ProcessingStep]:
        """
        Get the list of parents processing steps

        The parent processing steps are the ones that trigger the processing step.

        The returned processing steps are copies of the original ones, so that they can be modified without affecting
        the original ones.

        Args:
            processing_step_name (`str`): The name of the processing step

        Raises:
            [`ProcessingStepDoesNotExist`]: If the processing step is not in the graph

        Returns:
            `list[ProcessingStep]`: The list of parent processing steps (predecessors)
        """
        try:
            return [
                self.get_processing_step(predecessor)
                for predecessor in self._nx_graph.predecessors(processing_step_name)
            ]
        except nx.NetworkXError as e:
            raise ProcessingStepDoesNotExist(f"Unknown processing step: {processing_step_name}") from e

    def get_ancestors(self, processing_step_name: str) -> list[ProcessingStep]:
        """
        Get the list of ancestors processing steps

        The ancestor processing steps are the ones that trigger the processing step, directly or not.

        The returned processing steps are copies of the original ones, so that they can be modified without affecting
        the original ones.

        Args:
            processing_step_name (`str`): The name of the processing step

        Raises:
            [`ProcessingStepDoesNotExist`]: If the processing step is not in the graph

        Returns:
            `list[ProcessingStep]`: The list of ancestor processing steps
        """
        try:
            return [
                self.get_processing_step(ancestor) for ancestor in nx.ancestors(self._nx_graph, processing_step_name)
            ]
        except nx.NetworkXError as e:
            raise ProcessingStepDoesNotExist(f"Unknown processing step: {processing_step_name}") from e

    def get_first_processing_steps(self) -> list[ProcessingStep]:
        """
        Get the first processing steps.

        The first processing steps are the ones that don't have a previous step. This means that they will be computed
        first when a dataset is updated. Their input type is always "dataset".

        The returned processing steps are copies of the original ones, so that they can be modified without affecting
        the original ones.

        Returns:
            `list[ProcessingStep]`: The list of first processing steps
        """
        return copy_processing_steps_list(self._first_processing_steps)

    def get_topologically_ordered_processing_steps(self) -> list[ProcessingStep]:
        """
        Get the processing steps, ordered topologically.

        This means that the first processing steps are the ones that don't have a previous step, and that the last
        processing steps are the ones that don't have a next step.

        The returned processing steps are copies of the original ones, so that they can be modified without affecting
        the original ones.

        Returns:
            `list[ProcessingStep]`: The list of processing steps
        """
        return copy_processing_steps_list(self._topologically_ordered_processing_steps)

    def get_alphabetically_ordered_processing_steps(self) -> list[ProcessingStep]:
        """
        Get the processing steps, ordered alphabetically by the name of the processing steps.

        The returned processing steps are copies of the original ones, so that they can be modified without affecting
        the original ones.

        Returns:
            `list[ProcessingStep]`: The list of processing steps
        """
        return copy_processing_steps_list(self._alphabetically_ordered_processing_steps)

    def get_processing_steps(
        self, order: Optional[Literal["alphabetical", "topological"]] = None
    ) -> list[ProcessingStep]:
        """
        Get the processing steps.

        The returned processing steps are copies of the original ones, so that they can be modified without affecting
        the original ones.

        Args:
            order (`Literal["alphabetical", "topological"]`, *optional*): The order in which to return the
              processing steps. If None, the order is alphabetical. Defaults to None.

        Returns:
            `list[ProcessingStep]`: The list of processing steps
        """
        if order == "topological":
            return self.get_topologically_ordered_processing_steps()
        # default
        return self.get_alphabetically_ordered_processing_steps()

    def get_input_type_processing_steps(self, input_type: InputType = "dataset") -> list[ProcessingStep]:
        """
        Get the processing steps of input type `input_type`, in an undefined order.

        The returned processing steps are copies of the original ones, so that they can be modified without affecting
        the original ones.

        Args:
            input_type (`InputType`, *optional*, defaults to `dataset`): The input type.

        Returns:
            `list[ProcessingStep]`: The list of processing steps
        """
        return [
            self.get_processing_step(processing_step_name)
            for processing_step_name in self._processing_step_names_by_input_type[input_type]
        ]


@dataclass
class Artifact:
    """An artifact."""

    processing_step: ProcessingStep
    dataset: str
    revision: str
    config: Optional[str]
    split: Optional[str]

    id: str = field(init=False)

    def __post_init__(self) -> None:
        if self.processing_step.input_type == "dataset":
            if self.config is not None or self.split is not None:
                raise ValueError("Step input type is dataset, but config or split is not None")
        elif self.processing_step.input_type == "config":
            if self.config is None or self.split is not None:
                raise ValueError("Step input type is config, but config is None or split is not None")
        elif self.processing_step.input_type == "split":
            if self.config is None or self.split is None:
                raise ValueError("Step input type is split, but config or split is None")
        else:
            raise ValueError(f"Invalid step input type: {self.processing_step.input_type}")
        self.id = Artifact.get_id(
            dataset=self.dataset,
            revision=self.revision,
            config=self.config,
            split=self.split,
            processing_step_name=self.processing_step.name,
        )

    @staticmethod
    def get_id(
        dataset: str,
        revision: str,
        config: Optional[str],
        split: Optional[str],
        processing_step_name: str,
    ) -> str:
        return inputs_to_string(
            dataset=dataset,
            revision=revision,
            config=config,
            split=split,
            prefix=processing_step_name,
        )

    @staticmethod
    def parse_id(id: str) -> tuple[str, str, Optional[str], Optional[str], str]:
        parts = id.split(",")
        prefix = parts[0]
        parts = parts[1:]
        dataset = parts[0]
        revision = parts[1]
        parts = parts[2:]
        config = None
        split = None
        if len(parts) > 0:
            config = parts[0]
            if len(parts) > 1:
                split = parts[1]
        return dataset, revision, config, split, prefix


specification: ProcessingGraphSpecification = {
    "dataset-config-names": {
        "input_type": "dataset",
        "job_runner_version": 1,
        "difficulty": 50,
    },
    "split-first-rows": {
        "input_type": "split",
        "triggered_by": ["config-split-names", "config-parquet-metadata"],
        "job_runner_version": 4,
        "difficulty": 70,
    },
    "config-parquet-and-info": {
        "input_type": "config",
        "triggered_by": "dataset-config-names",
        "job_runner_version": 4,
        "difficulty": 70,
    },
    "config-parquet": {
        "input_type": "config",
        "triggered_by": "config-parquet-and-info",
        "job_runner_version": 6,
        "difficulty": 20,
    },
    "config-parquet-metadata": {
        "input_type": "config",
        "triggered_by": "config-parquet",
        "job_runner_version": 2,
        "difficulty": 50,
    },
    "dataset-parquet": {
        "input_type": "dataset",
        "triggered_by": ["config-parquet", "dataset-config-names"],
        "job_runner_version": 2,
        "difficulty": 20,
    },
    "config-info": {
        "input_type": "config",
        "triggered_by": "config-parquet-and-info",
        "job_runner_version": 2,
        "difficulty": 20,
    },
    "dataset-info": {
        "input_type": "dataset",
        "triggered_by": ["config-info", "dataset-config-names"],
        "job_runner_version": 2,
        "difficulty": 20,
    },
    "config-split-names": {
        "input_type": "config",
        "triggered_by": ["dataset-config-names", "config-info"],
        "job_runner_version": 3,
        "difficulty": 60,
    },
    "config-size": {
        "input_type": "config",
        "triggered_by": "config-parquet-and-info",
        "job_runner_version": 2,
        "difficulty": 20,
    },
    "dataset-size": {
        "input_type": "dataset",
        "triggered_by": ["config-size", "dataset-config-names"],
        "job_runner_version": 2,
        "difficulty": 20,
    },
    "dataset-split-names": {
        "input_type": "dataset",
        "triggered_by": [
            "config-split-names",
            "dataset-config-names",
        ],
        "job_runner_version": 3,
        "difficulty": 20,
    },
    "split-descriptive-statistics": {
        "input_type": "split",
        "triggered_by": "config-split-names",
        "job_runner_version": 3,
        "difficulty": 70,
        "bonus_difficulty_if_dataset_is_big": 20,
    },
    "split-is-valid": {
        "input_type": "split",
<<<<<<< HEAD
        "triggered_by": [
            "config-size",
            "split-first-rows-from-parquet",
            "split-first-rows-from-streaming",
            "split-duckdb-index",
        ],
        "job_runner_version": 3,
=======
        "triggered_by": ["config-size", "split-first-rows", "split-duckdb-index"],
        "job_runner_version": 2,
>>>>>>> f1109d72
        "difficulty": 20,
    },
    "config-is-valid": {
        "input_type": "config",
        "triggered_by": [
            "config-split-names",
            "split-is-valid",
        ],
        "job_runner_version": 2,
        "difficulty": 20,
    },
    "dataset-is-valid": {
        "input_type": "dataset",
        "triggered_by": [
            "dataset-config-names",
            "config-is-valid",
        ],
        "job_runner_version": 6,
        "difficulty": 20,
    },
    "split-image-url-columns": {
        "input_type": "split",
        "triggered_by": "split-first-rows",
        "job_runner_version": 1,
        "difficulty": 40,
    },
    "split-opt-in-out-urls-scan": {
        "input_type": "split",
        "triggered_by": ["split-image-url-columns"],
        "job_runner_version": 4,
        "difficulty": 70,
    },
    "split-opt-in-out-urls-count": {
        "input_type": "split",
        "triggered_by": ["split-opt-in-out-urls-scan"],
        "job_runner_version": 2,
        "difficulty": 20,
    },
    "config-opt-in-out-urls-count": {
        "input_type": "config",
        "triggered_by": [
            "config-split-names",
            "split-opt-in-out-urls-count",
        ],
        "job_runner_version": 3,
        "difficulty": 20,
    },
    "dataset-opt-in-out-urls-count": {
        "input_type": "dataset",
        "triggered_by": ["dataset-config-names", "config-opt-in-out-urls-count"],
        "job_runner_version": 2,
        "difficulty": 20,
    },
    "split-duckdb-index": {
        "input_type": "split",
        "triggered_by": [
            "config-split-names",
            "config-parquet-metadata",
        ],
        "job_runner_version": 2,
        "difficulty": 70,
        "bonus_difficulty_if_dataset_is_big": 20,
    },
<<<<<<< HEAD
=======
    "split-duckdb-index-010": {
        "input_type": "split",
        "triggered_by": ["config-split-names", "config-parquet-metadata"],
        "job_runner_version": 1,
        "difficulty": 70,
        "bonus_difficulty_if_dataset_is_big": 20,
    },
>>>>>>> f1109d72
    "config-duckdb-index-size": {
        "input_type": "config",
        "triggered_by": ["split-duckdb-index"],
        "job_runner_version": 2,
        "difficulty": 20,
    },
    "dataset-duckdb-index-size": {
        "input_type": "dataset",
        "triggered_by": ["config-duckdb-index-size"],
        "job_runner_version": 1,
        "difficulty": 20,
    },
    "dataset-hub-cache": {
        "input_type": "dataset",
        "triggered_by": ["dataset-is-valid", "dataset-size", "dataset-loading-tags"],
        "job_runner_version": 1,
        "difficulty": 20,
    },
    "dataset-loading-tags": {
        "input_type": "dataset",
        "triggered_by": ["dataset-info"],
        "job_runner_version": 1,
        "difficulty": 20,
    },
}

# global variable
processing_graph = ProcessingGraph(specification=specification)<|MERGE_RESOLUTION|>--- conflicted
+++ resolved
@@ -535,18 +535,8 @@
     },
     "split-is-valid": {
         "input_type": "split",
-<<<<<<< HEAD
-        "triggered_by": [
-            "config-size",
-            "split-first-rows-from-parquet",
-            "split-first-rows-from-streaming",
-            "split-duckdb-index",
-        ],
-        "job_runner_version": 3,
-=======
         "triggered_by": ["config-size", "split-first-rows", "split-duckdb-index"],
         "job_runner_version": 2,
->>>>>>> f1109d72
         "difficulty": 20,
     },
     "config-is-valid": {
@@ -610,16 +600,6 @@
         "difficulty": 70,
         "bonus_difficulty_if_dataset_is_big": 20,
     },
-<<<<<<< HEAD
-=======
-    "split-duckdb-index-010": {
-        "input_type": "split",
-        "triggered_by": ["config-split-names", "config-parquet-metadata"],
-        "job_runner_version": 1,
-        "difficulty": 70,
-        "bonus_difficulty_if_dataset_is_big": 20,
-    },
->>>>>>> f1109d72
     "config-duckdb-index-size": {
         "input_type": "config",
         "triggered_by": ["split-duckdb-index"],
