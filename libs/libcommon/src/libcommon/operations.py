--- conflicted
+++ resolved
@@ -95,7 +95,6 @@
     )
 
 
-<<<<<<< HEAD
 def get_entity_info(
     author: str,
     hf_endpoint: str,
@@ -110,10 +109,7 @@
     )
 
 
-def get_dataset_revision_if_supported_or_raise(
-=======
 def get_latest_dataset_revision_if_supported_or_raise(
->>>>>>> 9cd2be84
     dataset: str,
     hf_endpoint: str,
     hf_token: Optional[str] = None,
