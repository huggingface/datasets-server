--- conflicted
+++ resolved
@@ -65,12 +65,7 @@
 @pytest.mark.parametrize(
     "step_name,children,ancestors",
     [
-<<<<<<< HEAD
         ("/config-names", ["/split-names-from-streaming", "config-parquet-and-info"], []),
-        ("/splits", [], []),
-=======
-        ("/config-names", ["/split-names-from-streaming"], []),
->>>>>>> fc169202
         (
             "/split-names-from-dataset-info",
             ["dataset-split-names-from-dataset-info", "split-first-rows-from-streaming", "dataset-split-names"],
