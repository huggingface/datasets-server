--- conflicted
+++ resolved
@@ -64,19 +64,7 @@
         # The queue is empty, so no step is in process.
         queue_status={"in_process": []},
         # The root dataset-level steps, as well as the "fan-in" steps, are ready to be backfilled.
-<<<<<<< HEAD
-        tasks=[
-            "CreateJob,dataset-config-names,dataset,revision",
-            "CreateJob,dataset-info,dataset,revision",
-            "CreateJob,dataset-is-valid,dataset,revision",
-            "CreateJob,dataset-opt-in-out-urls-count,dataset,revision",
-            "CreateJob,dataset-parquet,dataset,revision",
-            "CreateJob,dataset-size,dataset,revision",
-            "CreateJob,dataset-split-names,dataset,revision",
-        ],
-=======
         tasks=["CreateJobs,7"],
->>>>>>> 373c58e4
     )
 
     dataset_state.backfill()
