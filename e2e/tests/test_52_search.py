# SPDX-License-Identifier: Apache-2.0
# Copyright 2023 The HuggingFace Authors.

from .fixtures.hub import AuthHeaders, AuthType
from .utils import get_default_config_split, poll_until_ready_and_assert


def test_search_endpoint(
    auth_headers: AuthHeaders,
    hf_public_dataset_repo_csv_data: str,
) -> None:
    auth: AuthType = "none"
    # TODO: add dataset with various splits, or various configs
    dataset = hf_public_dataset_repo_csv_data
    config, split = get_default_config_split()
    headers = auth_headers[auth]
    # ensure the /search endpoint works as well
    offset = 1
    length = 2
    query = "Lord Vader"
    search_response = poll_until_ready_and_assert(
        relative_url=(
            f"/search?dataset={dataset}&config={config}&split={split}&offset={offset}&length={length}&query={query}"
        ),
        headers=headers,
        check_x_revision=True,
    )
<<<<<<< HEAD
    if not expected_error_code:
        content = search_response.json()
        assert "rows" in content, search_response
        assert "features" in content, search_response
        assert "num_rows_total" in content, search_response
        assert "num_rows_per_page" in content, search_response
        rows = content["rows"]
        features = content["features"]
        num_rows_total = content["num_rows_total"]
        num_rows_per_page = content["num_rows_per_page"]
        assert isinstance(rows, list), rows
        assert isinstance(features, list), features
        assert num_rows_total == 3
        assert num_rows_per_page == 100
        assert rows[0] == {
            "row_idx": 2,
            "row": {"col_1": "We count thirty Rebel ships, Lord Vader.", "col_2": 2, "col_3": 2.0, "col_4": "A"},
            "truncated_cells": [],
        }, rows[0]
        assert rows[1] == {
            "row_idx": 3,
            "row": {
                "col_1": "The wingman spots the pirateship coming at him and warns the Dark Lord",
                "col_2": 3,
                "col_3": 3.0,
                "col_4": "B",
            },
            "truncated_cells": [],
        }, rows[1]
        assert features == [
            {"feature_idx": 0, "name": "col_1", "type": {"dtype": "string", "_type": "Value"}},
            {"feature_idx": 1, "name": "col_2", "type": {"dtype": "int64", "_type": "Value"}},
            {"feature_idx": 2, "name": "col_3", "type": {"dtype": "float64", "_type": "Value"}},
            {"feature_idx": 3, "name": "col_4", "type": {"dtype": "string", "_type": "Value"}},
        ], features
=======
    content = search_response.json()
    assert "rows" in content, search_response
    assert "features" in content, search_response
    assert "num_rows_total" in content, search_response
    assert "num_rows_per_page" in content, search_response
    rows = content["rows"]
    features = content["features"]
    num_rows_total = content["num_rows_total"]
    num_rows_per_page = content["num_rows_per_page"]
    assert isinstance(rows, list), rows
    assert isinstance(features, list), features
    assert num_rows_total == 3
    assert num_rows_per_page == 100
    assert rows[0] == {
        "row_idx": 2,
        "row": {"col_1": "We count thirty Rebel ships, Lord Vader.", "col_2": 2, "col_3": 2.0},
        "truncated_cells": [],
    }, rows[0]
    assert rows[1] == {
        "row_idx": 3,
        "row": {
            "col_1": "The wingman spots the pirateship coming at him and warns the Dark Lord",
            "col_2": 3,
            "col_3": 3.0,
        },
        "truncated_cells": [],
    }, rows[1]
    assert features == [
        {"feature_idx": 0, "name": "col_1", "type": {"dtype": "string", "_type": "Value"}},
        {"feature_idx": 1, "name": "col_2", "type": {"dtype": "int64", "_type": "Value"}},
        {"feature_idx": 2, "name": "col_3", "type": {"dtype": "float64", "_type": "Value"}},
    ], features
>>>>>>> 36051593
<|MERGE_RESOLUTION|>--- conflicted
+++ resolved
@@ -25,43 +25,6 @@
         headers=headers,
         check_x_revision=True,
     )
-<<<<<<< HEAD
-    if not expected_error_code:
-        content = search_response.json()
-        assert "rows" in content, search_response
-        assert "features" in content, search_response
-        assert "num_rows_total" in content, search_response
-        assert "num_rows_per_page" in content, search_response
-        rows = content["rows"]
-        features = content["features"]
-        num_rows_total = content["num_rows_total"]
-        num_rows_per_page = content["num_rows_per_page"]
-        assert isinstance(rows, list), rows
-        assert isinstance(features, list), features
-        assert num_rows_total == 3
-        assert num_rows_per_page == 100
-        assert rows[0] == {
-            "row_idx": 2,
-            "row": {"col_1": "We count thirty Rebel ships, Lord Vader.", "col_2": 2, "col_3": 2.0, "col_4": "A"},
-            "truncated_cells": [],
-        }, rows[0]
-        assert rows[1] == {
-            "row_idx": 3,
-            "row": {
-                "col_1": "The wingman spots the pirateship coming at him and warns the Dark Lord",
-                "col_2": 3,
-                "col_3": 3.0,
-                "col_4": "B",
-            },
-            "truncated_cells": [],
-        }, rows[1]
-        assert features == [
-            {"feature_idx": 0, "name": "col_1", "type": {"dtype": "string", "_type": "Value"}},
-            {"feature_idx": 1, "name": "col_2", "type": {"dtype": "int64", "_type": "Value"}},
-            {"feature_idx": 2, "name": "col_3", "type": {"dtype": "float64", "_type": "Value"}},
-            {"feature_idx": 3, "name": "col_4", "type": {"dtype": "string", "_type": "Value"}},
-        ], features
-=======
     content = search_response.json()
     assert "rows" in content, search_response
     assert "features" in content, search_response
@@ -77,7 +40,7 @@
     assert num_rows_per_page == 100
     assert rows[0] == {
         "row_idx": 2,
-        "row": {"col_1": "We count thirty Rebel ships, Lord Vader.", "col_2": 2, "col_3": 2.0},
+        "row": {"col_1": "We count thirty Rebel ships, Lord Vader.", "col_2": 2, "col_3": 2.0, "col_4": "A"},
         "truncated_cells": [],
     }, rows[0]
     assert rows[1] == {
@@ -86,6 +49,7 @@
             "col_1": "The wingman spots the pirateship coming at him and warns the Dark Lord",
             "col_2": 3,
             "col_3": 3.0,
+            "col_4": "B",
         },
         "truncated_cells": [],
     }, rows[1]
@@ -93,5 +57,5 @@
         {"feature_idx": 0, "name": "col_1", "type": {"dtype": "string", "_type": "Value"}},
         {"feature_idx": 1, "name": "col_2", "type": {"dtype": "int64", "_type": "Value"}},
         {"feature_idx": 2, "name": "col_3", "type": {"dtype": "float64", "_type": "Value"}},
-    ], features
->>>>>>> 36051593
+        {"feature_idx": 3, "name": "col_4", "type": {"dtype": "string", "_type": "Value"}},
+    ], features