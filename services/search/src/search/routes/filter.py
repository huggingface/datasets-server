--- conflicted
+++ resolved
@@ -161,11 +161,7 @@
                         execute_filter_query, index_file_location, supported_columns, where, length, offset
                     )
                 with StepProfiler(method="filter_endpoint", step="create response"):
-<<<<<<< HEAD
-                    response = create_maybe_partial_response(
-=======
-                    response = await create_response(
->>>>>>> f311a921
+                    response = await create_maybe_partial_response(
                         dataset=dataset,
                         revision=revision,
                         config=config,
