--- conflicted
+++ resolved
@@ -200,14 +200,10 @@
 
                 with StepProfiler(method="search_endpoint", step="perform FTS command"):
                     logging.debug(f"connect to index file {index_file_location}")
-<<<<<<< HEAD
-                    (num_rows_total, pa_table) = full_text_search(index_file_location, query, offset, length)
-=======
                     num_rows_total, pa_table = await anyio.to_thread.run_sync(
                         full_text_search, index_file_location, query, offset, length
                     )
 
->>>>>>> 6b2b25a7
                 with StepProfiler(method="search_endpoint", step="create response"):
                     if "features" in duckdb_index_cache_entry["content"] and isinstance(
                         duckdb_index_cache_entry["content"]["features"], dict
