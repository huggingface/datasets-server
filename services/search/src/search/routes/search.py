--- conflicted
+++ resolved
@@ -21,7 +21,6 @@
     SearchFeatureNotAvailableError,
     UnexpectedApiError,
 )
-from libapi.response import use_s3_storage
 from libapi.utils import (
     Endpoint,
     are_valid_parameters,
@@ -34,15 +33,9 @@
 from libcommon.processing_graph import ProcessingGraph
 from libcommon.prometheus import StepProfiler
 from libcommon.s3_client import S3Client
-<<<<<<< HEAD
 from libcommon.storage import StrPath
-from libcommon.storage_options import DirectoryStorageOptions, S3StorageOptions
+from libcommon.storage_options import S3StorageOptions
 from libcommon.utils import MAX_NUM_ROWS_PER_PAGE, PaginatedResponse
-=======
-from libcommon.storage import StrPath, init_dir
-from libcommon.storage_options import S3StorageOptions
-from libcommon.utils import PaginatedResponse
->>>>>>> 08940115
 from libcommon.viewer_utils.features import (
     get_supported_unsupported_columns,
     to_features_list,
@@ -61,20 +54,6 @@
     "SELECT * EXCLUDE (__hf_fts_score) FROM (SELECT *, fts_main_data.match_bm25(__hf_index_id, ?) AS __hf_fts_score"
     " FROM data) A WHERE __hf_fts_score IS NOT NULL ORDER BY __hf_fts_score DESC OFFSET {offset} LIMIT {length};"
 )
-<<<<<<< HEAD
-=======
-REPO_TYPE = "dataset"
-HUB_DOWNLOAD_CACHE_FOLDER = "cache"
-
-
-def get_download_folder(
-    root_directory: StrPath, dataset: str, config: str, split: str, revision: Optional[str]
-) -> str:
-    payload = (dataset, config, split, revision)
-    hash_suffix = sha1(json.dumps(payload, sort_keys=True).encode(), usedforsecurity=False).hexdigest()[:8]
-    subdirectory = "".join([c if re.match(r"[\w-]", c) else "-" for c in f"{dataset}-{hash_suffix}"])
-    return f"{root_directory}/downloads/{subdirectory}"
->>>>>>> 08940115
 
 
 logger = logging.getLogger(__name__)
@@ -114,21 +93,6 @@
         features,
     )
     pa_table = pa_table.drop(unsupported_columns)
-<<<<<<< HEAD
-    logging.debug(f"create response for {dataset=} {config=} {split=}- {use_s3_storage(dataset)}")
-    storage_options = (
-        S3StorageOptions(
-            assets_base_url=cached_assets_base_url,
-            assets_directory=cached_assets_directory,
-            overwrite=False,
-            s3_client=s3_client,
-            s3_folder_name=cached_assets_s3_folder_name,
-        )
-        if use_s3_storage(dataset)
-        else DirectoryStorageOptions(
-            assets_base_url=cached_assets_base_url, assets_directory=cached_assets_directory, overwrite=True
-        )
-=======
     logging.debug(f"create response for {dataset=} {config=} {split=}")
     storage_options = S3StorageOptions(
         assets_base_url=cached_assets_base_url,
@@ -136,7 +100,6 @@
         overwrite=False,
         s3_client=s3_client,
         s3_folder_name=cached_assets_s3_folder_name,
->>>>>>> 08940115
     )
 
     return PaginatedResponse(
