--- conflicted
+++ resolved
@@ -125,18 +125,6 @@
         }
     )
     root_step = graph.get_processing_step("dummy")
-<<<<<<< HEAD
-    job_info = JobInfo(
-        job_id="job_id",
-        type=root_step.job_type,
-        params={
-            "dataset": "dataset",
-            "revision": "revision",
-            "config": None,
-            "split": None,
-            "partition": None,
-        },
-=======
     queue = Queue()
     assert Job.objects().count() == 0
     queue.upsert_job(
@@ -145,7 +133,7 @@
         revision="revision",
         config=None,
         split=None,
->>>>>>> 51448ba2
+        partition=None,
         priority=priority,
     )
     job_info = queue.start_job()
@@ -211,18 +199,6 @@
     split = "split"
     message = "I'm crashed :("
 
-<<<<<<< HEAD
-    job_info = JobInfo(
-        job_id=job_id,
-        type=test_processing_step.job_type,
-        params={
-            "dataset": dataset,
-            "revision": revision,
-            "config": config,
-            "split": split,
-            "partition": None,
-        },
-=======
     queue = Queue()
     assert Job.objects().count() == 0
     queue.upsert_job(
@@ -231,7 +207,7 @@
         revision=revision,
         config=config,
         split=split,
->>>>>>> 51448ba2
+        partition=None,
         priority=Priority.NORMAL,
     )
     job_info = queue.start_job()
