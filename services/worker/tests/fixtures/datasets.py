--- conflicted
+++ resolved
@@ -143,7 +143,23 @@
                 dtype=pd.StringDtype(storage="python"),
             )
         ),
-<<<<<<< HEAD
+        "duckdb_index": Dataset.from_pandas(
+            pd.DataFrame(
+                {
+                    "text": [
+                        (
+                            "Grand Moff Tarkin and Lord Vader are interrupted in their discussion by the buzz of the"
+                            " comlink"
+                        ),
+                        "There goes another one.",
+                        "Vader turns round and round in circles as his ship spins into space.",
+                        "We count thirty Rebel ships, Lord Vader.",
+                        "The wingman spots the pirateship coming at him and warns the Dark Lord",
+                    ]
+                },
+                dtype=pd.StringDtype(storage="python"),
+            )
+        ),
         "descriptive_stats": Dataset.from_dict(
             {
                 "int_column": [0, 0, 1, 1, 2, 2, 2, 3, 4, 4, 5, 5, 5, 5, 5, 6, 7, 8, 8, 8],
@@ -247,23 +263,5 @@
                     "class_label_nan": ClassLabel(names=["cat", "dog"]),
                 }
             ),
-=======
-        "duckdb_index": Dataset.from_pandas(
-            pd.DataFrame(
-                {
-                    "text": [
-                        (
-                            "Grand Moff Tarkin and Lord Vader are interrupted in their discussion by the buzz of the"
-                            " comlink"
-                        ),
-                        "There goes another one.",
-                        "Vader turns round and round in circles as his ship spins into space.",
-                        "We count thirty Rebel ships, Lord Vader.",
-                        "The wingman spots the pirateship coming at him and warns the Dark Lord",
-                    ]
-                },
-                dtype=pd.StringDtype(storage="python"),
-            )
->>>>>>> b988e218
         ),
     }