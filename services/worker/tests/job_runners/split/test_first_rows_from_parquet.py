# SPDX-License-Identifier: Apache-2.0
# Copyright 2022 The HuggingFace Authors.

import os
from dataclasses import replace
from http import HTTPStatus
from typing import Callable, List
from unittest.mock import Mock, patch

import pytest
from libcommon.exceptions import CustomError
from libcommon.processing_graph import ProcessingGraph
from libcommon.resources import CacheMongoResource, QueueMongoResource
from libcommon.simple_cache import upsert_response
from libcommon.storage import StrPath
from libcommon.utils import Priority
from pyarrow.fs import LocalFileSystem

from worker.config import AppConfig
from worker.job_runners.split.first_rows_from_parquet import (
    SplitFirstRowsFromParquetJobRunner,
)
from worker.utils import get_json_size

GetJobRunner = Callable[[str, str, str, AppConfig, bool], SplitFirstRowsFromParquetJobRunner]


@pytest.fixture
def get_job_runner(
    assets_directory: StrPath,
    cache_mongo_resource: CacheMongoResource,
    queue_mongo_resource: QueueMongoResource,
) -> GetJobRunner:
    def _get_job_runner(
        dataset: str,
        config: str,
        split: str,
        app_config: AppConfig,
        force: bool = False,
    ) -> SplitFirstRowsFromParquetJobRunner:
        processing_step_name = SplitFirstRowsFromParquetJobRunner.get_job_type()
        processing_graph = ProcessingGraph(
            {
                "dataset-level": {"input_type": "dataset"},
                "config-level": {"input_type": "dataset", "triggered_by": "dataset-level"},
                processing_step_name: {
                    "input_type": "dataset",
                    "job_runner_version": SplitFirstRowsFromParquetJobRunner.get_job_runner_version(),
                    "triggered_by": "config-level",
                },
            }
        )
        return SplitFirstRowsFromParquetJobRunner(
            job_info={
                "type": SplitFirstRowsFromParquetJobRunner.get_job_type(),
                "params": {
                    "dataset": dataset,
                    "config": config,
                    "split": split,
                },
                "job_id": "job_id",
                "force": force,
                "priority": Priority.NORMAL,
            },
            app_config=app_config,
            processing_step=processing_graph.get_processing_step(processing_step_name),
            assets_directory=assets_directory,
        )

    return _get_job_runner


<<<<<<< HEAD
=======
def test_doesnotexist(app_config: AppConfig, get_job_runner: GetJobRunner) -> None:
    dataset = "doesnotexist"
    dataset, config, split = get_default_config_split(dataset)
    job_runner = get_job_runner(dataset, config, split, app_config, False)
    assert not job_runner.process()
    with pytest.raises(DoesNotExist):
        get_response(kind=job_runner.processing_step.cache_kind, dataset=dataset, config=config, split=split)


def mock_get_hf_parquet_uris(paths: List[str], dataset: str) -> List[str]:
    return paths


>>>>>>> b1319463
@pytest.mark.parametrize(
    "rows_max_bytes,columns_max_number,error_code",
    [
        (0, 10, "TooBigContentError"),  # too small limit, even with truncation
        (1_000, 1, "TooManyColumnsError"),  # too small columns limit
        (1_000, 10, None),
    ],
)
def test_compute(
    get_job_runner: GetJobRunner,
    app_config: AppConfig,
    rows_max_bytes: int,
    columns_max_number: int,
    error_code: str,
) -> None:
    dataset, config, split = "dataset", "config", "split"
    upsert_response(
        kind="config-parquet",
        dataset=dataset,
        config=config,
        content={
            "parquet_files": [
                {
                    "dataset": dataset,
                    "config": config,
                    "split": split,
                    "filename": f"{dataset}-{split}.parquet",
                    "size": 1000,
                }
            ]
        },
        http_status=HTTPStatus.OK,
    )

    with patch("worker.job_runners.split.first_rows_from_parquet.get_hf_fs") as mock_read:
        with patch(
            "worker.job_runners.split.first_rows_from_parquet.get_hf_parquet_uris",
            side_effect=mock_get_hf_parquet_uris,
        ):
            initial_location = os.getcwd()
            os.chdir("tests/job_runners/split")
            # TODO:  Make localsystem by relative path
            fs = LocalFileSystem()
            mock_read.return_value = fs
            # ^ Mocking file system with local file
            job_runner = get_job_runner(
                dataset,
                config,
                split,
                replace(
                    app_config,
                    common=replace(app_config.common, hf_token=None),
                    first_rows=replace(
                        app_config.first_rows,
                        max_number=1_000_000,
                        min_number=10,
                        max_bytes=rows_max_bytes,
                        min_cell_bytes=10,
                        columns_max_number=columns_max_number,
                    ),
                ),
<<<<<<< HEAD
            ),
            False,
        )

        job_runner.get_dataset_git_revision = Mock(return_value="1.0.0")  # type: ignore
        if error_code:
            with pytest.raises(CustomError) as error_info:
                job_runner.compute()
            assert error_info.value.code == error_code
        else:
            response = job_runner.compute().content
            assert get_json_size(response) <= rows_max_bytes
            assert response
            assert response["rows"]
            assert response["features"]
            assert len(response["rows"]) == 3  # testing file has 3 rows see config/dataset-split.parquet file
            assert len(response["features"]) == 2  # testing file has 2 columns see config/dataset-split.parquet file
            assert response["features"][0]["feature_idx"] == 0
            assert response["features"][0]["name"] == "col1"
            assert response["features"][0]["type"]["_type"] == "Value"
            assert response["features"][0]["type"]["dtype"] == "int32"
            assert response["features"][1]["feature_idx"] == 1
            assert response["features"][1]["name"] == "col2"
            assert response["features"][1]["type"]["_type"] == "Value"
            assert response["features"][1]["type"]["dtype"] == "string"
            assert response["rows"][0]["row_idx"] == 0
            assert response["rows"][0]["truncated_cells"] == []
            assert response["rows"][0]["row"] == {"col1": 1, "col2": "a"}
            assert response["rows"][1]["row_idx"] == 1
            assert response["rows"][1]["truncated_cells"] == []
            assert response["rows"][1]["row"] == {"col1": 2, "col2": "b"}
            assert response["rows"][2]["row_idx"] == 2
            assert response["rows"][2]["truncated_cells"] == []
            assert response["rows"][2]["row"] == {"col1": 3, "col2": "c"}
        os.chdir(initial_location)
=======
                False,
            )

            job_runner.get_dataset_git_revision = Mock(return_value="1.0.0")  # type: ignore
            if error_code:
                with pytest.raises(CustomError) as error_info:
                    job_runner.compute()
                assert error_info.value.code == error_code
            else:
                response = job_runner.compute().content
                assert get_json_size(response) <= rows_max_bytes
                assert response
                assert response["rows"]
                assert response["features"]
                assert len(response["rows"]) == 3  # testing file has 3 rows see config/dataset-split.parquet file
                assert (
                    len(response["features"]) == 2
                )  # testing file has 2 columns see config/dataset-split.parquet file
                assert response["features"][0]["feature_idx"] == 0
                assert response["features"][0]["name"] == "col1"
                assert response["features"][0]["type"]["_type"] == "Value"
                assert response["features"][0]["type"]["dtype"] == "int32"
                assert response["features"][1]["feature_idx"] == 1
                assert response["features"][1]["name"] == "col2"
                assert response["features"][1]["type"]["_type"] == "Value"
                assert response["features"][1]["type"]["dtype"] == "string"
                assert response["rows"][0]["row_idx"] == 0
                assert response["rows"][0]["truncated_cells"] == []
                assert response["rows"][0]["row"] == {"col1": 1, "col2": "a"}
                assert response["rows"][1]["row_idx"] == 1
                assert response["rows"][1]["truncated_cells"] == []
                assert response["rows"][1]["row"] == {"col1": 2, "col2": "b"}
                assert response["rows"][2]["row_idx"] == 2
                assert response["rows"][2]["truncated_cells"] == []
                assert response["rows"][2]["row"] == {"col1": 3, "col2": "c"}
            os.chdir(initial_location)


@pytest.mark.parametrize(
    "streaming_response_status,dataset_git_revision,error_code,status_code",
    [
        (HTTPStatus.OK, "CURRENT_GIT_REVISION", "ResponseAlreadyComputedError", HTTPStatus.INTERNAL_SERVER_ERROR),
        (HTTPStatus.INTERNAL_SERVER_ERROR, "CURRENT_GIT_REVISION", "CachedResponseNotFound", HTTPStatus.NOT_FOUND),
        (HTTPStatus.OK, "DIFFERENT_GIT_REVISION", "CachedResponseNotFound", HTTPStatus.NOT_FOUND),
    ],
)
def test_response_already_computed(
    app_config: AppConfig,
    get_job_runner: GetJobRunner,
    streaming_response_status: HTTPStatus,
    dataset_git_revision: str,
    error_code: str,
    status_code: HTTPStatus,
) -> None:
    dataset = "dataset"
    config = "config"
    split = "split"
    current_dataset_git_revision = "CURRENT_GIT_REVISION"
    upsert_response(
        kind="split-first-rows-from-streaming",
        dataset=dataset,
        config=config,
        split=split,
        content={},
        dataset_git_revision=dataset_git_revision,
        job_runner_version=PROCESSING_STEP_SPLIT_FIRST_ROWS_FROM_STREAMING_VERSION,
        progress=1.0,
        http_status=streaming_response_status,
    )
    job_runner = get_job_runner(
        dataset,
        config,
        split,
        app_config,
        False,
    )
    job_runner.get_dataset_git_revision = Mock(return_value=current_dataset_git_revision)  # type: ignore
    with pytest.raises(CustomError) as exc_info:
        job_runner.compute()
    assert exc_info.value.status_code == status_code
    assert exc_info.value.code == error_code
>>>>>>> b1319463
<|MERGE_RESOLUTION|>--- conflicted
+++ resolved
@@ -70,22 +70,6 @@
     return _get_job_runner
 
 
-<<<<<<< HEAD
-=======
-def test_doesnotexist(app_config: AppConfig, get_job_runner: GetJobRunner) -> None:
-    dataset = "doesnotexist"
-    dataset, config, split = get_default_config_split(dataset)
-    job_runner = get_job_runner(dataset, config, split, app_config, False)
-    assert not job_runner.process()
-    with pytest.raises(DoesNotExist):
-        get_response(kind=job_runner.processing_step.cache_kind, dataset=dataset, config=config, split=split)
-
-
-def mock_get_hf_parquet_uris(paths: List[str], dataset: str) -> List[str]:
-    return paths
-
-
->>>>>>> b1319463
 @pytest.mark.parametrize(
     "rows_max_bytes,columns_max_number,error_code",
     [
@@ -147,10 +131,8 @@
                         columns_max_number=columns_max_number,
                     ),
                 ),
-<<<<<<< HEAD
-            ),
-            False,
-        )
+                False,
+            )
 
         job_runner.get_dataset_git_revision = Mock(return_value="1.0.0")  # type: ignore
         if error_code:
@@ -182,87 +164,4 @@
             assert response["rows"][2]["row_idx"] == 2
             assert response["rows"][2]["truncated_cells"] == []
             assert response["rows"][2]["row"] == {"col1": 3, "col2": "c"}
-        os.chdir(initial_location)
-=======
-                False,
-            )
-
-            job_runner.get_dataset_git_revision = Mock(return_value="1.0.0")  # type: ignore
-            if error_code:
-                with pytest.raises(CustomError) as error_info:
-                    job_runner.compute()
-                assert error_info.value.code == error_code
-            else:
-                response = job_runner.compute().content
-                assert get_json_size(response) <= rows_max_bytes
-                assert response
-                assert response["rows"]
-                assert response["features"]
-                assert len(response["rows"]) == 3  # testing file has 3 rows see config/dataset-split.parquet file
-                assert (
-                    len(response["features"]) == 2
-                )  # testing file has 2 columns see config/dataset-split.parquet file
-                assert response["features"][0]["feature_idx"] == 0
-                assert response["features"][0]["name"] == "col1"
-                assert response["features"][0]["type"]["_type"] == "Value"
-                assert response["features"][0]["type"]["dtype"] == "int32"
-                assert response["features"][1]["feature_idx"] == 1
-                assert response["features"][1]["name"] == "col2"
-                assert response["features"][1]["type"]["_type"] == "Value"
-                assert response["features"][1]["type"]["dtype"] == "string"
-                assert response["rows"][0]["row_idx"] == 0
-                assert response["rows"][0]["truncated_cells"] == []
-                assert response["rows"][0]["row"] == {"col1": 1, "col2": "a"}
-                assert response["rows"][1]["row_idx"] == 1
-                assert response["rows"][1]["truncated_cells"] == []
-                assert response["rows"][1]["row"] == {"col1": 2, "col2": "b"}
-                assert response["rows"][2]["row_idx"] == 2
-                assert response["rows"][2]["truncated_cells"] == []
-                assert response["rows"][2]["row"] == {"col1": 3, "col2": "c"}
-            os.chdir(initial_location)
-
-
-@pytest.mark.parametrize(
-    "streaming_response_status,dataset_git_revision,error_code,status_code",
-    [
-        (HTTPStatus.OK, "CURRENT_GIT_REVISION", "ResponseAlreadyComputedError", HTTPStatus.INTERNAL_SERVER_ERROR),
-        (HTTPStatus.INTERNAL_SERVER_ERROR, "CURRENT_GIT_REVISION", "CachedResponseNotFound", HTTPStatus.NOT_FOUND),
-        (HTTPStatus.OK, "DIFFERENT_GIT_REVISION", "CachedResponseNotFound", HTTPStatus.NOT_FOUND),
-    ],
-)
-def test_response_already_computed(
-    app_config: AppConfig,
-    get_job_runner: GetJobRunner,
-    streaming_response_status: HTTPStatus,
-    dataset_git_revision: str,
-    error_code: str,
-    status_code: HTTPStatus,
-) -> None:
-    dataset = "dataset"
-    config = "config"
-    split = "split"
-    current_dataset_git_revision = "CURRENT_GIT_REVISION"
-    upsert_response(
-        kind="split-first-rows-from-streaming",
-        dataset=dataset,
-        config=config,
-        split=split,
-        content={},
-        dataset_git_revision=dataset_git_revision,
-        job_runner_version=PROCESSING_STEP_SPLIT_FIRST_ROWS_FROM_STREAMING_VERSION,
-        progress=1.0,
-        http_status=streaming_response_status,
-    )
-    job_runner = get_job_runner(
-        dataset,
-        config,
-        split,
-        app_config,
-        False,
-    )
-    job_runner.get_dataset_git_revision = Mock(return_value=current_dataset_git_revision)  # type: ignore
-    with pytest.raises(CustomError) as exc_info:
-        job_runner.compute()
-    assert exc_info.value.status_code == status_code
-    assert exc_info.value.code == error_code
->>>>>>> b1319463
+        os.chdir(initial_location)