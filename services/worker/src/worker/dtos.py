--- conflicted
+++ resolved
@@ -258,11 +258,8 @@
     num_rows: int
     tags: list[DatasetTag]
     libraries: list[DatasetLibrary]
-<<<<<<< HEAD
+    modalities: list[DatasetModality]
     formats: list[DatasetFormat]
-=======
-    modalities: list[DatasetModality]
->>>>>>> dd2a8156
 
 
 class DatasetParquetResponse(TypedDict):
