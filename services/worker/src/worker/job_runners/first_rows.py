# SPDX-License-Identifier: Apache-2.0
# Copyright 2022 The HuggingFace Authors.

import functools
import itertools
import logging
import time
import warnings
from http import HTTPStatus
from pathlib import Path
from typing import (
    Any,
    Callable,
    List,
    Literal,
    Mapping,
    Optional,
    TypedDict,
    TypeVar,
    Union,
    cast,
)

from datasets import (
    Dataset,
    DownloadConfig,
    Features,
    IterableDataset,
    get_dataset_config_info,
    get_dataset_config_names,
    get_dataset_split_names,
    load_dataset,
)
from datasets.data_files import EmptyDatasetError as _EmptyDatasetError
from libcommon.processing_graph import ProcessingStep
from libcommon.queue import JobInfo
from libcommon.simple_cache import SplitFullName as _SplitFullName
from libcommon.storage import StrPath
from libcommon.utils import orjson_dumps

from worker.config import AppConfig, FirstRowsConfig
from worker.features import get_cell_value
from worker.job_runner import ConfigNotFoundError, JobRunnerError, SplitNotFoundError
from worker.job_runners._datasets_based_job_runner import DatasetsBasedJobRunner

FirstRowsJobRunnerErrorCode = Literal[
    "SplitsNamesError",
    "EmptyDatasetError",
    "InfoError",
    "FeaturesError",
    "StreamingRowsError",
    "NormalRowsError",
    "RowsPostProcessingError",
    "TooManyColumnsError",
    "TooBigContentError",
]


class FirstRowsJobRunnerError(JobRunnerError):
    """Base class for exceptions in this module."""

    def __init__(
        self,
        message: str,
        status_code: HTTPStatus,
        code: FirstRowsJobRunnerErrorCode,
        cause: Optional[BaseException] = None,
        disclose_cause: bool = False,
    ):
        super().__init__(
            message=message, status_code=status_code, code=code, cause=cause, disclose_cause=disclose_cause
        )


class SplitsNamesError(FirstRowsJobRunnerError):
    """Raised when the split names could not be fetched."""

    def __init__(self, message: str, cause: Optional[BaseException] = None):
        super().__init__(message, HTTPStatus.INTERNAL_SERVER_ERROR, "SplitsNamesError", cause, True)


class EmptyDatasetError(FirstRowsJobRunnerError):
    """Raised when the dataset has no data."""

    def __init__(self, message: str, cause: Optional[BaseException] = None):
        super().__init__(message, HTTPStatus.INTERNAL_SERVER_ERROR, "EmptyDatasetError", cause, True)


class InfoError(FirstRowsJobRunnerError):
    """Raised when the info could not be fetched."""

    def __init__(self, message: str, cause: Optional[BaseException] = None):
        super().__init__(message, HTTPStatus.INTERNAL_SERVER_ERROR, "InfoError", cause, True)


class FeaturesError(FirstRowsJobRunnerError):
    """Raised when the features could not be fetched."""

    def __init__(self, message: str, cause: Optional[BaseException] = None):
        super().__init__(message, HTTPStatus.INTERNAL_SERVER_ERROR, "FeaturesError", cause, True)


class StreamingRowsError(FirstRowsJobRunnerError):
    """Raised when the rows could not be fetched in streaming mode."""

    def __init__(self, message: str, cause: Optional[BaseException] = None):
        super().__init__(message, HTTPStatus.INTERNAL_SERVER_ERROR, "StreamingRowsError", cause, True)


class NormalRowsError(FirstRowsJobRunnerError):
    """Raised when the rows could not be fetched in normal mode."""

    def __init__(self, message: str, cause: Optional[BaseException] = None):
        super().__init__(message, HTTPStatus.INTERNAL_SERVER_ERROR, "NormalRowsError", cause, True)


class RowsPostProcessingError(FirstRowsJobRunnerError):
    """Raised when the rows could not be post-processed successfully."""

    def __init__(self, message: str, cause: Optional[BaseException] = None):
        super().__init__(message, HTTPStatus.INTERNAL_SERVER_ERROR, "RowsPostProcessingError", cause, False)


class TooManyColumnsError(FirstRowsJobRunnerError):
    """Raised when the dataset exceeded the max number of columns."""

    def __init__(self, message: str, cause: Optional[BaseException] = None):
        super().__init__(message, HTTPStatus.INTERNAL_SERVER_ERROR, "TooManyColumnsError", cause, True)


class TooBigContentError(FirstRowsJobRunnerError):
    """Raised when the first rows content exceeded the max size of bytes."""

    def __init__(self, message: str, cause: Optional[BaseException] = None):
        super().__init__(message, HTTPStatus.INTERNAL_SERVER_ERROR, "TooBigContentError", cause, False)


FuncT = TypeVar("FuncT", bound=Callable[..., Any])


def retry(func: FuncT) -> FuncT:
    """retries with an increasing sleep before every attempt"""
    SLEEPS = [1, 7, 70, 7 * 60, 70 * 60]
    MAX_ATTEMPTS = len(SLEEPS)

    @functools.wraps(func)
    def decorator(*args: Any, **kwargs: Any) -> Any:
        attempt = 0
        last_err = None
        while attempt < MAX_ATTEMPTS:
            try:
                """always sleep before calling the function. It will prevent rate limiting in the first place"""
                duration = SLEEPS[attempt]
                logging.info(f"Sleep during {duration} seconds to preventively mitigate rate limiting.")
                time.sleep(duration)
                return func(*args, **kwargs)
            except ConnectionError as err:
                logging.info("Got a ConnectionError, possibly due to rate limiting. Let's retry.")
                last_err = err
                attempt += 1
        raise RuntimeError(f"Give up after {attempt} attempts with ConnectionError") from last_err

    return cast(FuncT, decorator)


Row = Mapping[str, Any]


class FeatureItem(TypedDict):
    feature_idx: int
    name: str
    type: Mapping[str, Any]


class RowItem(TypedDict):
    row_idx: int
    row: Mapping[str, Any]
    truncated_cells: List[str]


class FirstRowsResponse(TypedDict):
    dataset: str
    config: str
    split: str
    features: List[FeatureItem]
    rows: List[RowItem]


@retry
def get_rows(
    dataset: str,
    config: str,
    split: str,
    streaming: bool,
    rows_max_number: int,
    use_auth_token: Union[bool, str, None] = False,
) -> List[Row]:
    download_config = DownloadConfig(delete_extracted=True)
    ds = load_dataset(
        dataset,
        name=config,
        split=split,
        streaming=streaming,
        use_auth_token=use_auth_token,
        download_config=download_config,
    )
    if streaming:
        if not isinstance(ds, IterableDataset):
            raise TypeError("load_dataset should return an IterableDataset in streaming mode")
    elif not isinstance(ds, Dataset):
        raise TypeError("load_dataset should return a Dataset in normal mode")
    rows_plus_one = list(itertools.islice(ds, rows_max_number + 1))
    # ^^ to be able to detect if a split has exactly ROWS_MAX_NUMBER rows
    if len(rows_plus_one) <= rows_max_number:
        logging.debug(f"all the rows in the split have been fetched ({len(rows_plus_one)})")
    else:
        logging.debug(f"the rows in the split have been truncated ({rows_max_number} rows)")
    return rows_plus_one[:rows_max_number]


def get_json_size(obj: Any) -> int:
    """Returns the size of an object in bytes once serialized as JSON

    Args:
        obj (Any): the Python object

    Returns:
        int: the size of the serialized object in bytes
    """
    return len(orjson_dumps(obj))


# from https://stackoverflow.com/a/43848928/7351594
def utf8_lead_byte(b: int) -> bool:
    """A UTF-8 intermediate byte starts with the bits 10xxxxxx."""
    return (b & 0xC0) != 0x80


def utf8_byte_truncate(text: str, max_bytes: int) -> str:
    """If text[max_bytes] is not a lead byte, back up until a lead byte is
    found and truncate before that character."""
    utf8 = text.encode("utf8")
    if len(utf8) <= max_bytes:
        return text
    i = max_bytes
    while i > 0 and not utf8_lead_byte(utf8[i]):
        i -= 1
    return utf8[:i].decode("utf8", "ignore")


# Mutates row_item, and returns it anyway
def truncate_row_item(row_item: RowItem, min_cell_bytes: int) -> RowItem:
    row = {}
    for column_name, cell in row_item["row"].items():
        # for now: all the cells above min_cell_bytes are truncated to min_cell_bytes
        # it's done by replacing the cell (which can have any type) by a string with
        # its JSON serialization, and then truncating it to min_cell_bytes
        cell_json = orjson_dumps(cell)
        if len(cell_json) <= min_cell_bytes:
            row[column_name] = cell
        else:
            cell_json_str = cell_json.decode("utf8", "ignore")
            row_item["truncated_cells"].append(column_name)
            row[column_name] = utf8_byte_truncate(text=cell_json_str, max_bytes=min_cell_bytes)
    row_item["row"] = row
    return row_item


COMMA_SIZE = 1  # the comma "," is encoded with one byte in utf-8


# Mutates row_items, and returns them anyway
def truncate_row_items(row_items: List[RowItem], min_cell_bytes: int, rows_max_bytes: int) -> List[RowItem]:
    # compute the current size
    rows_bytes = sum(get_json_size(row_item) for row_item in row_items) + COMMA_SIZE * (len(row_items) - 1)

    # Loop backwards, so that the last rows are truncated first
    for row_item in reversed(row_items):
        if rows_bytes < rows_max_bytes:
            break
        previous_size = get_json_size(row_item) + COMMA_SIZE
        row_item = truncate_row_item(row_item=row_item, min_cell_bytes=min_cell_bytes)
        new_size = get_json_size(row_item) + COMMA_SIZE
        rows_bytes += new_size - previous_size
        row_idx = row_item["row_idx"]
        logging.debug(f"the size of the rows is now ({rows_bytes}) after truncating row idx={row_idx}")
    return row_items


def to_row_item(row_idx: int, row: Row) -> RowItem:
    return {
        "row_idx": row_idx,
        "row": row,
        "truncated_cells": [],
    }


def create_truncated_row_items(
    rows: List[Row],
    min_cell_bytes: int,
    rows_max_bytes: int,
    rows_min_number: int,
) -> List[RowItem]:
    row_items = []
    rows_bytes = 0

    # two restrictions must be enforced:
    # - at least rows_min_number rows
    # - at most rows_max_bytes bytes. Note that it's the limit to the sum of the rows sizes. The JSON response size
    #   will be greater, due to the other fields (row_idx, truncated_cells, features, etc.).
    # To enforce this:
    # 1. first get the first rows_min_number rows
    for row_idx, row in enumerate(rows[:rows_min_number]):
        row_item = to_row_item(row_idx=row_idx, row=row)
        rows_bytes += get_json_size(row_item) + COMMA_SIZE
        row_items.append(row_item)

    # 2. if the total is over the bytes limit, truncate the values, iterating backwards starting
    # from the last rows, until getting under the threshold
    # caveat: the truncation might not be enough to get under the threshold if:
    # - the number of columns is too high
    # - rows_max_bytes is too low (or even negative)
    if rows_bytes >= rows_max_bytes:
        logging.debug(
            f"the size of the first {rows_min_number} rows ({rows_bytes}) is above the max number of bytes"
            f" ({rows_max_bytes}), they will be truncated"
        )
        return truncate_row_items(row_items=row_items, min_cell_bytes=min_cell_bytes, rows_max_bytes=rows_max_bytes)

    # 3. else: add the remaining rows until the end, or until the bytes threshold
    for idx, row in enumerate(rows[rows_min_number:]):
        row_idx = rows_min_number + idx
        row_item = to_row_item(row_idx=row_idx, row=row)
        rows_bytes += get_json_size(row_item) + COMMA_SIZE
        if rows_bytes >= rows_max_bytes:
            logging.debug(
                f"the rows in the split have been truncated to {row_idx} row(s) to keep the size"
                f" ({rows_bytes}) under the limit ({rows_max_bytes})"
            )
            break
        row_items.append(row_item)
    return row_items


def transform_rows(
    dataset: str,
    config: str,
    split: str,
    rows: List[Row],
    features: Features,
    assets_base_url: str,
    assets_directory: StrPath,
) -> List[Row]:
    return [
        {
            featureName: get_cell_value(
                dataset=dataset,
                config=config,
                split=split,
                row_idx=row_idx,
                cell=row[featureName] if featureName in row else None,
                featureName=featureName,
                fieldType=fieldType,
                assets_base_url=assets_base_url,
                assets_directory=assets_directory,
            )
            for (featureName, fieldType) in features.items()
        }
        for row_idx, row in enumerate(rows)
    ]


# in JSON, dicts do not carry any order, so we need to return a list
#
# > An object is an *unordered* collection of zero or more name/value pairs, where a name is a string and a value
#   is a string, number, boolean, null, object, or array.
# > An array is an *ordered* sequence of zero or more values.
# > The terms "object" and "array" come from the conventions of JavaScript.
# from https://stackoverflow.com/a/7214312/7351594 / https://www.rfc-editor.org/rfc/rfc7159.html
def to_features_list(features: Features) -> List[FeatureItem]:
    features_dict = features.to_dict()
    return [
        {
            "feature_idx": idx,
            "name": name,
            "type": features_dict[name],
        }
        for idx, name in enumerate(features)
    ]


class SplitFullName(TypedDict):
    dataset: str
    config: str
    split: str


def get_dataset_split_full_names(dataset: str, use_auth_token: Union[bool, str, None] = False) -> List[SplitFullName]:
    logging.info(f"get dataset '{dataset}' split full names")
    return [
        {"dataset": dataset, "config": config, "split": split}
        for config in get_dataset_config_names(path=dataset, use_auth_token=use_auth_token)
        for split in get_dataset_split_names(path=dataset, config_name=config, use_auth_token=use_auth_token)
    ]


def compute_first_rows_response(
    dataset: str,
    config: str,
    split: str,
    assets_base_url: str,
    hf_token: Optional[str],
    min_cell_bytes: int,
    rows_max_bytes: int,
    rows_max_number: int,
    rows_min_number: int,
    columns_max_number: int,
    assets_directory: StrPath,
    max_size_fallback: Optional[int] = None,
) -> FirstRowsResponse:
    """
    Get the response of /first-rows for one specific split of a dataset from huggingface.co.
    Dataset can be private or gated if you pass an acceptable token.

    It is assumed that the dataset exist and can be accessed using the token.

    Args:
        dataset (`str`):
            A namespace (user or an organization) and a repo name separated
            by a `/`.
        config (`str`):
            A configuration name.
        split (`str`):
            A split name.
        assets_base_url (`str`):
            The base url of the assets.
        hf_endpoint (`str`):
            The Hub endpoint (for example: "https://huggingface.co")
        hf_token (`str` or `None`):
            An authentication token (See https://huggingface.co/settings/token)
        max_size_fallback (`int` or `None`): **DEPRECATED**
            The maximum number of bytes of the split to fallback to normal mode if the streaming mode fails.
            This argument is now hard-coded to 100MB, and will be removed in a future version.
        rows_max_bytes (`int`):
            The maximum number of bytes of the response (else, the response is truncated).
        rows_max_number (`int`):
            The maximum number of rows of the response.
        rows_min_number (`int`):
            The minimum number of rows of the response.
        columns_max_number (`int`):
            The maximum number of columns supported.
        assets_directory (`str` or `pathlib.Path`):
            The directory where the assets are stored.
    Returns:
        [`FirstRowsResponse`]: The list of first rows of the split.
    <Tip>
    Raises the following errors:
        - [`~job_runner.ConfigNotFoundError`]
          If the config does not exist in the dataset.
        - [`~job_runner.SplitNotFoundError`]
          If the split does not exist in the dataset.
        - [`~job_runners.first_rows.InfoError`]
          If the config info could not be obtained using the datasets library.
        - [`~job_runners.first_rows.FeaturesError`]
          If the split features could not be obtained using the datasets library.
        - [`~job_runners.first_rows.StreamingRowsError`]
          If the split rows could not be obtained using the datasets library in streaming mode.
        - [`~job_runners.first_rows.NormalRowsError`]
          If the split rows could not be obtained using the datasets library in normal mode.
        - [`~job_runners.first_rows.RowsPostProcessingError`]
          If the post-processing of the split rows failed, e.g. while saving the images or audio files to the assets.
        - [`~job_runners.first_rows.TooManyColumnsError`]
          If the number of columns (features) exceeds the maximum supported number of columns.
        - [`~job_runners.first_rows.TooBigContentError`]
          If the first rows content exceeds the maximum supported size of bytes.
    </Tip>
    """
    logging.info(f"get first-rows for dataset={dataset} config={config} split={split}")
    use_auth_token: Union[bool, str, None] = hf_token if hf_token is not None else False
    # first ensure the tuple (dataset, config, split) exists on the Hub
    # get the list of splits
    try:
        split_full_names = get_dataset_split_full_names(dataset=dataset, use_auth_token=use_auth_token)
    except _EmptyDatasetError as err:
        raise EmptyDatasetError("The dataset is empty.", cause=err) from err
    except Exception as err:
        raise SplitsNamesError("Cannot get the split names for the dataset.", cause=err) from err
    # ^ can raise DatasetNotFoundError or SplitsNamesError
    if config not in [split_full_name["config"] for split_full_name in split_full_names]:
        raise ConfigNotFoundError(f"The config '{config}' does not exist for the dataset.'")
    if {"dataset": dataset, "config": config, "split": split} not in [
        {
            "dataset": split_full_name["dataset"],
            "config": split_full_name["config"],
            "split": split_full_name["split"],
        }
        for split_full_name in split_full_names
    ]:
        raise SplitNotFoundError(f"The split '{split}' does not exist for the config '{config}' of the dataset.")
    # get the features
    try:
        info = get_dataset_config_info(
            path=dataset,
            config_name=config,
            use_auth_token=use_auth_token,
        )
    except Exception as err:
        raise InfoError(
            f"The info cannot be fetched for the config '{config}' of the dataset.",
            cause=err,
        ) from err
    if not info.features:
        try:
            # https://github.com/huggingface/datasets/blob/f5826eff9b06ab10dba1adfa52543341ef1e6009/src/datasets/iterable_dataset.py#L1255
            iterable_dataset = load_dataset(
                path=dataset,
                name=config,
                split=split,
                streaming=True,
                use_auth_token=use_auth_token,
            )
            if not isinstance(iterable_dataset, IterableDataset):
<<<<<<< HEAD
                raise TypeError("load_dataset should return an IterableDataset")
            iterable_dataset = iterable_dataset._resolve_features()
=======
                raise TypeError("load_dataset should return an IterableDataset.")
            iterable_dataset = iterable_dataset._resolve_features()  # type: ignore
>>>>>>> af839dd6
            if not isinstance(iterable_dataset, IterableDataset):
                raise TypeError("load_dataset should return an IterableDataset.")
            features = iterable_dataset.features
        except Exception as err:
            raise FeaturesError(
                (
                    f"Cannot extract the features (columns) for the split '{split}' of the config '{config}' of the"
                    " dataset."
                ),
                cause=err,
            ) from err
    else:
        features = info.features

    if features and len(features) > columns_max_number:
        raise TooManyColumnsError(
            f"The number of columns ({len(features)}) exceeds the maximum supported number of columns"
            f" ({columns_max_number}). This is a current limitation of the datasets viewer. You can reduce the number"
            " of columns if you want the viewer to work."
        )

    # validate size of response without the rows
    features_list = to_features_list(features=features)
    response_features_only: FirstRowsResponse = {
        "dataset": dataset,
        "config": config,
        "split": split,
        "features": features_list,
        "rows": [],
    }

    surrounding_json_size = get_json_size(response_features_only)
    if surrounding_json_size > rows_max_bytes:
        raise TooBigContentError(
            f"The size of the content of the first rows ({surrounding_json_size} B) exceeds the maximum"
            f" supported size ({rows_max_bytes} B) even after truncation. Please report the issue."
        )

    # get the rows
    try:
        rows = get_rows(
            dataset=dataset,
            config=config,
            split=split,
            streaming=True,
            rows_max_number=rows_max_number,
            use_auth_token=use_auth_token,
        )
    except Exception as err:
        MAX_SIZE_FALLBACK = 100_000_000
        if max_size_fallback:
            warnings.warn(
                (
                    f"The parameter 'max_size_fallback' is deprecated. The hard-coded value `{MAX_SIZE_FALLBACK}`"
                    " will be used instead."
                ),
                category=DeprecationWarning,
            )
        if info.size_in_bytes is None or info.size_in_bytes > MAX_SIZE_FALLBACK:
            raise StreamingRowsError(
                "Cannot load the dataset split (in streaming mode) to extract the first rows.",
                cause=err,
            ) from err
        try:
            rows = get_rows(
                dataset=dataset,
                config=config,
                split=split,
                streaming=False,
                rows_max_number=rows_max_number,
                use_auth_token=use_auth_token,
            )
        except Exception as err:
            raise NormalRowsError(
                "Cannot load the dataset split (in normal download mode) to extract the first rows.",
                cause=err,
            ) from err
    # transform the rows, if needed (e.g. save the images or audio to the assets, and return their URL)
    try:
        transformed_rows = transform_rows(
            dataset=dataset,
            config=config,
            split=split,
            rows=rows,
            features=features,
            assets_base_url=assets_base_url,
            assets_directory=assets_directory,
        )
    except Exception as err:
        raise RowsPostProcessingError(
            "Server error while post-processing the split rows. Please report the issue.",
            cause=err,
        ) from err

    # truncate the rows to fit within the restrictions, and prepare them as RowItems
    row_items = create_truncated_row_items(
        rows=transformed_rows,
        min_cell_bytes=min_cell_bytes,
        rows_max_bytes=rows_max_bytes - surrounding_json_size,
        rows_min_number=rows_min_number,
    )

    response = response_features_only
    response["rows"] = row_items

    # return the response
    return response


class FirstRowsJobRunner(DatasetsBasedJobRunner):
    assets_directory: StrPath
    first_rows_config: FirstRowsConfig

    @staticmethod
    def get_job_type() -> str:
        return "/first-rows"

    @staticmethod
    def get_version() -> str:
        return "2.0.0"

    def __init__(
        self,
        job_info: JobInfo,
        app_config: AppConfig,
        processing_step: ProcessingStep,
        first_rows_config: FirstRowsConfig,
        hf_datasets_cache: Path,
        assets_directory: StrPath,
    ) -> None:
        super().__init__(
            job_info=job_info,
            app_config=app_config,
            processing_step=processing_step,
            hf_datasets_cache=hf_datasets_cache,
        )
        self.first_rows_config = first_rows_config
        self.assets_directory = assets_directory
        self.assets_base_url = app_config.assets.base_url

    def compute(self) -> Mapping[str, Any]:
        if self.config is None or self.split is None:
            raise ValueError("config and split are required")
        return compute_first_rows_response(
            dataset=self.dataset,
            config=self.config,
            split=self.split,
            assets_base_url=self.assets_base_url,
            assets_directory=self.assets_directory,
            hf_token=self.common_config.hf_token,
            min_cell_bytes=self.first_rows_config.min_cell_bytes,
            rows_max_bytes=self.first_rows_config.max_bytes,
            rows_max_number=self.first_rows_config.max_number,
            rows_min_number=self.first_rows_config.min_number,
            columns_max_number=self.first_rows_config.columns_max_number,
        )

    def get_new_splits(self, _: Mapping[str, Any]) -> set[_SplitFullName]:
        """Get the set of new splits, from the content created by compute."""
        if self.config is None or self.split is None:
            raise ValueError("config and split are required")
        return {_SplitFullName(dataset=self.dataset, config=self.config, split=self.split)}<|MERGE_RESOLUTION|>--- conflicted
+++ resolved
@@ -520,13 +520,8 @@
                 use_auth_token=use_auth_token,
             )
             if not isinstance(iterable_dataset, IterableDataset):
-<<<<<<< HEAD
-                raise TypeError("load_dataset should return an IterableDataset")
+                raise TypeError("load_dataset should return an IterableDataset.")
             iterable_dataset = iterable_dataset._resolve_features()
-=======
-                raise TypeError("load_dataset should return an IterableDataset.")
-            iterable_dataset = iterable_dataset._resolve_features()  # type: ignore
->>>>>>> af839dd6
             if not isinstance(iterable_dataset, IterableDataset):
                 raise TypeError("load_dataset should return an IterableDataset.")
             features = iterable_dataset.features
