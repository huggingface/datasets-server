--- conflicted
+++ resolved
@@ -800,13 +800,10 @@
     dataset_info: Dict[str, Any] = {}
     download_config = DownloadConfig(delete_extracted=True)
     for config in config_names:
-<<<<<<< HEAD
         ds_config_info = get_dataset_config_info(
             path=dataset, config_name=config, revision=source_revision, use_auth_token=hf_token
         )
         writer_batch_size = get_writer_batch_size(ds_config_info)
-        builder = load_dataset_builder(path=dataset, name=config, revision=source_revision, use_auth_token=hf_token)
-=======
         builder = load_dataset_builder(
             path=dataset,
             name=config,
@@ -814,7 +811,6 @@
             use_auth_token=hf_token,
             download_config=download_config,
         )
->>>>>>> 47886501
         raise_if_too_big_from_external_data_files(
             builder=builder,
             max_dataset_size=max_dataset_size,
@@ -900,13 +896,8 @@
         return "/parquet-and-dataset-info"
 
     @staticmethod
-<<<<<<< HEAD
-    def get_version() -> str:
-        return "1.2.0"
-=======
     def get_job_runner_version() -> int:
         return PROCESSING_STEP_PARQUET_AND_DATASET_INFO_VERSION
->>>>>>> 47886501
 
     def __init__(
         self,
