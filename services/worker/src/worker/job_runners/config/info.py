--- conflicted
+++ resolved
@@ -87,20 +87,4 @@
         return PROCESSING_STEP_CONFIG_INFO_VERSION
 
     def compute(self) -> CompleteJobResult:
-<<<<<<< HEAD
-        return CompleteJobResult(compute_config_info_response(dataset=self.dataset, config=self.config))
-
-    # TODO: is it needed?
-    def get_new_splits(self, content: Mapping[str, Any]) -> Set[SplitFullName]:
-        """Get the set of new splits, from the content created by the compute."""
-        return {
-            SplitFullName(dataset=self.dataset, config=self.config, split=split)
-            for split in content["dataset_info"]["splits"]
-        }
-=======
-        if self.dataset is None:
-            raise ParameterMissingError("'dataset' parameter is required")
-        if self.config is None:
-            raise ParameterMissingError("'config' parameter is required")
-        return CompleteJobResult(compute_config_info_response(dataset=self.dataset, config=self.config))
->>>>>>> b1319463
+        return CompleteJobResult(compute_config_info_response(dataset=self.dataset, config=self.config))