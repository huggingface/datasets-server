# SPDX-License-Identifier: Apache-2.0
# Copyright 2023 The HuggingFace Authors.
import logging
from collections import Counter
from pathlib import Path
from typing import Any, Optional, TypedDict, Union

import polars as pl
import pyarrow.parquet as pq
from datasets import Features, Sequence
from datasets.features.features import FeatureType, _ArrayXD
from libcommon.dtos import JobInfo
from libcommon.exceptions import (
    CacheDirectoryNotInitializedError,
    FeaturesResponseEmptyError,
    NoSupportedFeaturesError,
    ParquetResponseEmptyError,
    PolarsParquetReadError,
    PreviousStepFormatError,
)
from libcommon.parquet_utils import (
    extract_split_name_from_parquet_url,
    get_num_parquet_files_to_process,
    is_list_pa_type,
    parquet_export_is_partial,
)
from libcommon.simple_cache import get_previous_step_or_raise
from libcommon.storage import StrPath
from libcommon.utils import download_file_from_hub

from worker.config import AppConfig, DescriptiveStatisticsConfig
from worker.dtos import CompleteJobResult
from worker.job_runners.split.split_job_runner import SplitJobRunnerWithCache
from worker.statistics_utils import (
    FLOAT_DTYPES,
    INTEGER_DTYPES,
    NUMERICAL_DTYPES,
    STRING_DTYPES,
    AudioColumn,
    BoolColumn,
    ClassLabelColumn,
    FloatColumn,
    ImageColumn,
    IntColumn,
    ListColumn,
    StatisticsPerColumnItem,
    StringColumn,
)

REPO_TYPE = "dataset"


class SplitDescriptiveStatisticsResponse(TypedDict):
    num_examples: int
    statistics: list[StatisticsPerColumnItem]
    partial: bool


<<<<<<< HEAD
def generate_bins(
    min_value: Union[int, float],
    max_value: Union[int, float],
    column_type: ColumnType,
    n_bins: int,
    column_name: Optional[str] = None,
) -> list[Union[int, float]]:
    """
    Compute bin edges for float and int. Note that for int data returned number of edges (= number of bins)
    might be *less* than provided `n_bins` + 1 since (`max_value` - `min_value` + 1) might be not divisible by `n_bins`,
    therefore, we adjust the number of bins so that bin_size is always a natural number.
    bin_size for int data is calculated as np.ceil((max_value - min_value + 1) / n_bins)
    For float numbers, length of returned bin edges list is always equal to `n_bins` except for the cases
    when min = max (only one value observed in data). In this case, bin edges are [min, max].

    Raises:
        [~`libcommon.exceptions.StatisticsComputationError`]:
            If there was some unexpected behaviour during statistics computation.

    Returns:
        `list[Union[int, float]]`: List of bin edges of lengths <= n_bins + 1 and >= 2.
    """
    if column_type is ColumnType.FLOAT:
        if min_value == max_value:
            bin_edges = [min_value]
        else:
            bin_size = (max_value - min_value) / n_bins
            bin_edges = np.arange(min_value, max_value, bin_size).astype(float).tolist()
            if len(bin_edges) != n_bins:
                raise StatisticsComputationError(
                    f"Incorrect number of bins generated for {column_name=}, expected {n_bins}, got {len(bin_edges)}."
                )
    elif column_type is ColumnType.INT:
        bin_size = np.ceil((max_value - min_value + 1) / n_bins)
        bin_edges = np.arange(min_value, max_value + 1, bin_size).astype(int).tolist()
        if len(bin_edges) > n_bins:
            raise StatisticsComputationError(
                f"Incorrect number of bins generated for {column_name=}, expected {n_bins}, got {len(bin_edges)}."
            )
    else:
        raise ValueError(f"Incorrect column type of {column_name=}: {column_type}. ")
    return bin_edges + [max_value]


def compute_histogram(
    df: pl.dataframe.frame.DataFrame,
    column_name: str,
    column_type: ColumnType,
    min_value: Union[int, float],
    max_value: Union[int, float],
    n_bins: int,
    n_samples: int,
) -> Histogram:
    """
    Compute histogram over numerical (int and float) data using `polars`.
    `polars` histogram implementation uses left half-open intervals in bins, while more standard approach
    (implemented in `numpy`, for example) would be to use right half-open intervals
    (except for the last bin, which is closed to include the maximum value).
    In order to be aligned with this, this function first multiplies all values in column and bin edges by -1,
    computes histogram with `polars` using these inverted numbers, and then reverses everything back.
    """

    logging.debug(f"Compute histogram for {column_name=}")
    bin_edges = generate_bins(
        min_value=min_value, max_value=max_value, column_name=column_name, column_type=column_type, n_bins=n_bins
    )
    if len(bin_edges) == 2:  # possible if min == max (=data has only one value)
        if bin_edges[0] != bin_edges[1]:
            raise StatisticsComputationError(
                f"Got unexpected result during histogram computation for {column_name=}, {column_type=}: "
                f" len({bin_edges=}) is 2 but {bin_edges[0]=} != {bin_edges[1]=}. "
            )
        hist = [int(df[column_name].is_not_null().sum())]
    elif len(bin_edges) > 2:
        bins_edges_reverted = [-1 * b for b in bin_edges[::-1]]
        hist_df_reverted = df.with_columns(pl.col(column_name).mul(-1).alias("reverse"))["reverse"].hist(
            bins=bins_edges_reverted
        )
        hist_reverted = hist_df_reverted["count"].cast(int).to_list()
        hist = hist_reverted[::-1]
        hist = [hist[0] + hist[1]] + hist[2:-2] + [hist[-2] + hist[-1]]
    else:
        raise StatisticsComputationError(
            f"Got unexpected result during histogram computation for {column_name=}, {column_type=}: "
            f" unexpected {bin_edges=}"
        )
    logging.debug(f"{hist=} {bin_edges=}")

    if len(hist) != len(bin_edges) - 1:
        raise StatisticsComputationError(
            f"Got unexpected result during histogram computation for {column_name=}, {column_type=}: "
            f" number of bins in hist counts and bin edges don't match {hist=}, {bin_edges=}"
        )
    if sum(hist) != n_samples:
        raise StatisticsComputationError(
            f"Got unexpected result during histogram computation for {column_name=}, {column_type=}: "
            f" hist counts sum and number of non-null samples don't match, histogram sum={sum(hist)}, {n_samples=}"
        )

    return Histogram(
        hist=hist, bin_edges=np.round(bin_edges, DECIMALS).tolist() if column_type is column_type.FLOAT else bin_edges
    )


def min_max_mean_median_std(data: pl.DataFrame, column_name: str) -> tuple[float, float, float, float, float]:
    """
    Compute minimum, maximum, median, standard deviation, number of nan samples and their proportion in column data.
    """
    col_stats = dict(
        min=pl.all().min(),
        max=pl.all().max(),
        mean=pl.all().mean(),
        median=pl.all().median(),
        std=pl.all().std(),
    )
    stats_names = pl.Series(col_stats.keys())
    stats_expressions = [pl.struct(stat) for stat in col_stats.values()]
    stats = (
        data.select(pl.col(column_name))
        .select(name=stats_names, stats=pl.concat_list(stats_expressions).flatten())
        .unnest("stats")
    )
    minimum, maximum, mean, median, std = stats[column_name].to_list()
    if any(statistic is None for statistic in [minimum, maximum, mean, median, std]):
        # this should be possible only if all values are none
        if not all(statistic is None for statistic in [minimum, maximum, mean, median, std]):
            raise StatisticsComputationError(
                f"Unexpected result for {column_name=}: "
                f"Some measures among {minimum=}, {maximum=}, {mean=}, {median=}, {std=} are None but not all of them. "
            )
        return minimum, maximum, mean, median, std

    minimum, maximum, mean, median, std = np.round([minimum, maximum, mean, median, std], DECIMALS).tolist()

    return minimum, maximum, mean, median, std


def value_counts(data: pl.DataFrame, column_name: str) -> dict[Any, Any]:
    """Compute counts of distinct values in a column of a dataframe."""

    return dict(data[column_name].value_counts().rows())


def nan_count_proportion(data: pl.DataFrame, column_name: str, n_samples: int) -> tuple[int, float]:
    nan_count = data[column_name].null_count()
    nan_proportion = np.round(nan_count / n_samples, DECIMALS).item() if nan_count != 0 else 0.0
    return nan_count, nan_proportion


def all_nan_statistics_item(n_samples: int) -> NumericalStatisticsItem:
    return NumericalStatisticsItem(
        nan_count=n_samples,
        nan_proportion=1.0,
        min=None,
        max=None,
        mean=None,
        median=None,
        std=None,
        histogram=None,
    )


class Column:
    """Abstract class to compute stats for columns of all supported data types."""

    # Optional column class that might be used inside ._compute_statistics() if computation should be performed
    # over some transformed values. For example, for StringColumn.transform_column is IntColumn
    # because stats are calculated over string lengths which are integers.
    transform_column: Optional[type["Column"]] = None

    def __init__(
        self,
        feature_name: str,
        n_samples: int,
    ):
        self.name = feature_name
        self.n_samples = n_samples

    @classmethod
    def _compute_statistics(
        cls,
        *args: Any,
        **kwargs: Any,
    ) -> SupportedStatistics:
        raise NotImplementedError

    @classmethod
    def compute_statistics(
        cls,
        *args: Any,
        column_name: str,
        **kwargs: Any,
    ) -> Any:
        try:
            logging.info(f"Compute statistics for {cls.__name__} {column_name}. ")
            return cls._compute_statistics(*args, column_name=column_name, **kwargs)
        except Exception as error:
            raise StatisticsComputationError(f"Error for {cls.__name__}={column_name}: {error=}", error)

    def compute_and_prepare_response(self, *args: Any, **kwargs: Any) -> StatisticsPerColumnItem:
        raise NotImplementedError


class ClassLabelColumn(Column):
    def __init__(self, *args: Any, feature_dict: dict[str, Any], **kwargs: Any):
        super().__init__(*args, **kwargs)
        self.feature_dict = feature_dict

    @classmethod
    def _compute_statistics(
        cls, data: pl.DataFrame, column_name: str, n_samples: int, feature_dict: dict[str, Any]
    ) -> CategoricalStatisticsItem:
        datasets_feature = Features.from_dict({column_name: feature_dict})[column_name]
        nan_count, nan_proportion = nan_count_proportion(data, column_name, n_samples)

        ids2counts: dict[int, int] = value_counts(data, column_name)
        no_label_count = ids2counts.pop(NO_LABEL_VALUE, 0)
        no_label_proportion = np.round(no_label_count / n_samples, DECIMALS).item() if no_label_count != 0 else 0.0

        num_classes = len(datasets_feature.names)
        labels2counts: dict[str, int] = {
            datasets_feature.int2str(cat_id): ids2counts.get(cat_id, 0) for cat_id in range(num_classes)
        }
        n_unique = data[column_name].n_unique()
        logging.debug(
            f"{nan_count=} {nan_proportion=} {no_label_count=} {no_label_proportion=}, {n_unique=} {labels2counts=}"
        )

        if n_unique > num_classes + int(no_label_count > 0) + int(nan_count > 0):
            raise StatisticsComputationError(
                f"Got unexpected result for ClassLabel {column_name=}: "
                f" number of unique values is greater than provided by feature metadata. "
                f" {n_unique=}, {datasets_feature=}, {no_label_count=}, {nan_count=}. "
            )

        return CategoricalStatisticsItem(
            nan_count=nan_count,
            nan_proportion=nan_proportion,
            no_label_count=no_label_count,
            no_label_proportion=no_label_proportion,
            n_unique=num_classes,
            frequencies=labels2counts,
        )

    def compute_and_prepare_response(self, data: pl.DataFrame) -> StatisticsPerColumnItem:
        stats = self.compute_statistics(
            data, column_name=self.name, n_samples=self.n_samples, feature_dict=self.feature_dict
        )
        return StatisticsPerColumnItem(
            column_name=self.name,
            column_type=ColumnType.CLASS_LABEL,
            column_statistics=stats,
        )


class FloatColumn(Column):
    @classmethod
    def _compute_statistics(
        cls,
        data: pl.DataFrame,
        column_name: str,
        n_samples: int,
    ) -> NumericalStatisticsItem:
        data = data.fill_nan(None)
        nan_count, nan_proportion = nan_count_proportion(data, column_name, n_samples)
        if nan_count == n_samples:  # all values are None
            return all_nan_statistics_item(n_samples)

        minimum, maximum, mean, median, std = min_max_mean_median_std(data, column_name)
        logging.debug(f"{minimum=}, {maximum=}, {mean=}, {median=}, {std=}, {nan_count=} {nan_proportion=}")

        hist = compute_histogram(
            data,
            column_name=column_name,
            column_type=ColumnType.FLOAT,
            min_value=minimum,
            max_value=maximum,
            n_bins=NUM_BINS,
            n_samples=n_samples - nan_count,
        )

        return NumericalStatisticsItem(
            nan_count=nan_count,
            nan_proportion=nan_proportion,
            min=minimum,
            max=maximum,
            mean=mean,
            median=median,
            std=std,
            histogram=hist,
        )

    def compute_and_prepare_response(self, data: pl.DataFrame) -> StatisticsPerColumnItem:
        stats = self.compute_statistics(data, column_name=self.name, n_samples=self.n_samples)
        return StatisticsPerColumnItem(
            column_name=self.name,
            column_type=ColumnType.FLOAT,
            column_statistics=stats,
        )


class IntColumn(Column):
    @classmethod
    def _compute_statistics(
        cls,
        data: pl.DataFrame,
        column_name: str,
        n_samples: int,
    ) -> NumericalStatisticsItem:
        nan_count, nan_proportion = nan_count_proportion(data, column_name, n_samples=n_samples)
        if nan_count == n_samples:
            return all_nan_statistics_item(n_samples)

        minimum, maximum, mean, median, std = min_max_mean_median_std(data, column_name)
        logging.debug(f"{minimum=}, {maximum=}, {mean=}, {median=}, {std=}, {nan_count=} {nan_proportion=}")

        minimum, maximum = int(minimum), int(maximum)
        hist = compute_histogram(
            data,
            column_name=column_name,
            column_type=ColumnType.INT,
            min_value=minimum,
            max_value=maximum,
            n_bins=NUM_BINS,
            n_samples=n_samples - nan_count,
        )

        return NumericalStatisticsItem(
            nan_count=nan_count,
            nan_proportion=nan_proportion,
            min=minimum,
            max=maximum,
            mean=mean,
            median=median,
            std=std,
            histogram=hist,
        )

    def compute_and_prepare_response(self, data: pl.DataFrame) -> StatisticsPerColumnItem:
        stats = self.compute_statistics(data, column_name=self.name, n_samples=self.n_samples)
        return StatisticsPerColumnItem(
            column_name=self.name,
            column_type=ColumnType.INT,
            column_statistics=stats,
        )


class StringColumn(Column):
    transform_column = IntColumn

    @classmethod
    def _compute_statistics(
        cls,
        data: pl.DataFrame,
        column_name: str,
        n_samples: int,
    ) -> Union[CategoricalStatisticsItem, NumericalStatisticsItem]:
        nan_count, nan_proportion = nan_count_proportion(data, column_name, n_samples)
        n_unique = data[column_name].n_unique()
        if (
            n_unique / n_samples <= MAX_PROPORTION_STRING_LABELS and n_unique <= MAX_NUM_STRING_LABELS
        ) or n_unique <= NUM_BINS:
            labels2counts: dict[str, int] = value_counts(data, column_name) if nan_count != n_samples else {}
            logging.debug(f"{n_unique=} {nan_count=} {nan_proportion=} {labels2counts=}")
            # exclude counts of None values from frequencies if exist:
            labels2counts.pop(None, None)  # type: ignore
            return CategoricalStatisticsItem(
                nan_count=nan_count,
                nan_proportion=nan_proportion,
                no_label_count=0,
                no_label_proportion=0.0,
                n_unique=len(labels2counts),
                frequencies=labels2counts,
            )

        lengths_column_name = f"{column_name}_len"
        lengths_df = data.select(pl.col(column_name)).with_columns(
            pl.col(column_name).str.len_chars().alias(lengths_column_name)
        )
        lengths_stats: NumericalStatisticsItem = cls.transform_column.compute_statistics(
            lengths_df, column_name=lengths_column_name, n_samples=n_samples
        )
        return lengths_stats

    def compute_and_prepare_response(self, data: pl.DataFrame) -> StatisticsPerColumnItem:
        stats = self.compute_statistics(data, column_name=self.name, n_samples=self.n_samples)
        string_type = ColumnType.STRING_LABEL if "frequencies" in stats else ColumnType.STRING_TEXT
        return StatisticsPerColumnItem(
            column_name=self.name,
            column_type=string_type,
            column_statistics=stats,
        )


class BoolColumn(Column):
    @classmethod
    def _compute_statistics(cls, data: pl.DataFrame, column_name: str, n_samples: int) -> BoolStatisticsItem:
        nan_count, nan_proportion = nan_count_proportion(data, column_name, n_samples)
        values2counts: dict[str, int] = value_counts(data, column_name)
        # exclude counts of None values from frequencies if exist:
        values2counts.pop(None, None)  # type: ignore
        logging.debug(f"{nan_count=} {nan_proportion=} {values2counts=}")
        return BoolStatisticsItem(
            nan_count=nan_count,
            nan_proportion=nan_proportion,
            frequencies={str(key): freq for key, freq in sorted(values2counts.items())},
        )

    def compute_and_prepare_response(self, data: pl.DataFrame) -> StatisticsPerColumnItem:
        stats = self.compute_statistics(data, column_name=self.name, n_samples=self.n_samples)
        return StatisticsPerColumnItem(
            column_name=self.name,
            column_type=ColumnType.BOOL,
            column_statistics=stats,
        )


class ListColumn(Column):
    transform_column = IntColumn

    @classmethod
    def _compute_statistics(
        cls,
        data: pl.DataFrame,
        column_name: str,
        n_samples: int,
    ) -> NumericalStatisticsItem:
        nan_count, nan_proportion = nan_count_proportion(data, column_name, n_samples)
        if nan_count == n_samples:
            return all_nan_statistics_item(n_samples)

        df_without_na = data.select(pl.col(column_name)).drop_nulls()
        lengths_column_name = f"{column_name}_len"
        lengths_df = df_without_na.with_columns(pl.col(column_name).list.len().alias(lengths_column_name))
        lengths_stats: NumericalStatisticsItem = cls.transform_column.compute_statistics(
            lengths_df, column_name=lengths_column_name, n_samples=n_samples - nan_count
        )

        return NumericalStatisticsItem(
            nan_count=nan_count,
            nan_proportion=nan_proportion,
            min=lengths_stats["min"],
            max=lengths_stats["max"],
            mean=lengths_stats["mean"],
            median=lengths_stats["median"],
            std=lengths_stats["std"],
            histogram=lengths_stats["histogram"],
        )

    def compute_and_prepare_response(self, data: pl.DataFrame) -> StatisticsPerColumnItem:
        stats = self.compute_statistics(data, column_name=self.name, n_samples=self.n_samples)
        return StatisticsPerColumnItem(
            column_name=self.name,
            column_type=ColumnType.LIST,
            column_statistics=stats,
        )


class MediaColumn(Column):
    transform_column: type[Column]

    @classmethod
    def transform(cls, example: Optional[Union[bytes, dict[str, Any]]]) -> Any:
        """
        Function to use to transform the original values to further pass these transformed values to statistics
        computation. Used inside ._compute_statistics() method.
        """
        raise NotImplementedError

    @classmethod
    def _compute_statistics(
        cls,
        parquet_directory: Path,
        column_name: str,
        n_samples: int,
    ) -> SupportedStatistics:
        parquet_files = list(parquet_directory.glob("*.parquet"))
        transformed_values = []
        for filename in parquet_files:
            shard_items = pq.read_table(filename, columns=[column_name]).drop_null().to_pydict()[column_name]
            shard_transformed_values = (
                thread_map(
                    cls.transform,
                    shard_items,
                    desc=f"Transforming values of {cls.__name__} {column_name} for {filename.name}",
                    leave=False,
                )
                if shard_items
                else []
            )
            transformed_values.extend(shard_transformed_values)

        if not transformed_values:
            return all_nan_statistics_item(n_samples)

        nan_count = n_samples - len(transformed_values)
        nan_proportion = np.round(nan_count / n_samples, DECIMALS).item() if nan_count != 0 else 0.0
        transformed_df = pl.from_dict({column_name: transformed_values})
        transformed_stats: NumericalStatisticsItem = cls.transform_column.compute_statistics(
            data=transformed_df,
            column_name=column_name,
            n_samples=len(transformed_values),
        )
        return NumericalStatisticsItem(
            nan_count=nan_count,
            nan_proportion=nan_proportion,
            min=transformed_stats["min"],
            max=transformed_stats["max"],
            mean=transformed_stats["mean"],
            median=transformed_stats["median"],
            std=transformed_stats["std"],
            histogram=transformed_stats["histogram"],
        )

    @classmethod
    def get_column_type(cls) -> ColumnType:
        return ColumnType(cls.__name__.split("Column")[0].lower())

    def compute_and_prepare_response(self, parquet_directory: Path) -> StatisticsPerColumnItem:
        stats = self.compute_statistics(
            parquet_directory=parquet_directory,
            column_name=self.name,
            n_samples=self.n_samples,
        )
        return StatisticsPerColumnItem(
            column_name=self.name,
            column_type=self.get_column_type(),
            column_statistics=stats,
        )


class AudioColumn(MediaColumn):
    transform_column = FloatColumn

    @staticmethod
    def get_duration(example: Optional[Union[bytes, dict[str, Any]]]) -> Optional[float]:
        """Get audio durations"""
        if example is None:
            return None
        example_bytes = example["bytes"] if isinstance(example, dict) else example
        with io.BytesIO(example_bytes) as f:
            return librosa.get_duration(path=f)  # type: ignore   # expects PathLike but BytesIO also works

    @classmethod
    def transform(cls, example: Optional[Union[bytes, dict[str, Any]]]) -> Optional[float]:
        return cls.get_duration(example)


class ImageColumn(MediaColumn):
    transform_column = IntColumn

    @staticmethod
    def get_width(example: Optional[Union[bytes, dict[str, Any]]]) -> Optional[int]:
        """Get image widths."""
        if example is None:
            return None
        example_bytes = example["bytes"] if isinstance(example, dict) else example
        with io.BytesIO(example_bytes) as f:
            image = Image.open(f)
            return image.size[0]

    @classmethod
    def transform(cls, example: Optional[Union[bytes, dict[str, Any]]]) -> Optional[int]:
        return cls.get_width(example)


=======
>>>>>>> 67872e9b
SupportedColumns = Union[
    ClassLabelColumn, IntColumn, FloatColumn, StringColumn, BoolColumn, ListColumn, AudioColumn, ImageColumn
]


def is_extension_feature(feature: FeatureType) -> bool:
    """Check if a (possibly nested) feature is an arrow extension feature (Array2D, Array3D, Array4D, or Array5D)."""
    if isinstance(feature, dict):
        return any(is_extension_feature(f) for f in feature.values())
    elif isinstance(feature, (list, tuple)):
        return any(is_extension_feature(f) for f in feature)
    elif isinstance(feature, Sequence):
        return is_extension_feature(feature.feature)
    else:
        return isinstance(feature, _ArrayXD)


def get_extension_features(features: dict[str, Any]) -> set[str]:
    """Return set of names of extension features (Array2D, Array3D, Array4D, or Array5D) within provided features."""
    features = Features.from_dict(features)
    return {feature_name for feature_name, feature in features.items() if is_extension_feature(feature)}


def compute_descriptive_statistics_response(
    dataset: str,
    config: str,
    split: str,
    local_parquet_directory: Path,
    hf_token: Optional[str],
    parquet_revision: str,
    max_split_size_bytes: int,
    parquet_metadata_directory: StrPath,
) -> SplitDescriptiveStatisticsResponse:
    """
    Get the response of 'split-descriptive-statistics' for one specific split of a dataset from huggingface.co.
    Currently, integers, floats and ClassLabel features are supported.

    Args:
        dataset (`str`):
            Name of a dataset.
        config (`str`):
            Requested dataset configuration name.
        split (`str`):
            Requested dataset split.
        local_parquet_directory (`Path`):
            Path to a local directory where the dataset's parquet files are stored. We download these files locally
            because it enables fast querying and statistics computation.
        hf_token (`str`, *optional*):
            An app authentication token with read access to all the datasets.
        parquet_revision (`str`):
            The git revision (e.g. "refs/convert/parquet") from where to download the dataset's parquet files.
        max_split_size_bytes (`int`):
            If raw uncompressed split data is larger than this value, the statistics are computed
            only on the first parquet files, approximately up to this size, and the `partial` field will be set
            to `True` in the response.
        parquet_metadata_directory (`StrPath`):
            Path to directory on local shared storage containing parquet metadata files. Parquet metadata is needed
            to get uncompressed size of split files to determine the number of files to use if split is larger
            than `max_split_size_bytes`

    Raises:
        [~`libcommon.exceptions.PreviousStepFormatError`]:
            If the content of the previous step does not have the expected format.
        [~`libcommon.exceptions.ParquetResponseEmptyError`]:
            If response for `config-parquet-and-info` doesn't have any parquet files.
        [~`libcommon.exceptions.FeaturesResponseEmptyError`]:
            If response for `config-parquet-and-info` doesn't have features.
        [~`libcommon.exceptions.NoSupportedFeaturesError`]:
            If requested dataset doesn't have any supported for statistics computation features.
            Currently, floats, integers and ClassLabels are supported.
        [~`libcommon.exceptions.StatisticsComputationError`]:
            If there was some unexpected behaviour during statistics computation.

    Returns:
        `SplitDescriptiveStatisticsResponse`: An object with the statistics response for a requested split, per each
            numerical (int and float) or ClassLabel feature.
    """

    logging.info(f"compute 'split-descriptive-statistics' for {dataset=} {config=} {split=}")

    # get parquet urls and dataset_info
    config_parquet_metadata_step = "config-parquet-metadata"
    parquet_metadata_response = get_previous_step_or_raise(
        kind=config_parquet_metadata_step,
        dataset=dataset,
        config=config,
    )
    content_parquet_metadata = parquet_metadata_response["content"]
    try:
        split_parquet_files = [
            parquet_file
            for parquet_file in content_parquet_metadata["parquet_files_metadata"]
            if parquet_file["config"] == config and parquet_file["split"] == split
        ]
        features = content_parquet_metadata["features"]

    except KeyError as e:
        raise PreviousStepFormatError(
            f"Previous step '{config_parquet_metadata_step}' did not return the expected content", e
        ) from e

    if not split_parquet_files:
        raise ParquetResponseEmptyError("No parquet files found.")

    if not features:
        raise FeaturesResponseEmptyError("No features found.")

    num_parquet_files_to_process, num_bytes, num_rows = get_num_parquet_files_to_process(
        parquet_files=split_parquet_files,
        parquet_metadata_directory=parquet_metadata_directory,
        max_size_bytes=max_split_size_bytes,
    )
    partial_parquet_export = parquet_export_is_partial(split_parquet_files[0]["url"])
    partial = partial_parquet_export or (num_parquet_files_to_process < len(split_parquet_files))
    split_parquet_files = split_parquet_files[:num_parquet_files_to_process]

    # store data as local parquet files for fast querying
    logging.info(f"Downloading remote parquet files to a local directory {local_parquet_directory}. ")
    # For directories like "partial-train" for the file at "en/partial-train/0000.parquet" in the C4 dataset.
    # Note that "-" is forbidden for split names so it doesn't create directory names collisions.
    split_directory = extract_split_name_from_parquet_url(split_parquet_files[0]["url"])
    for parquet_file in split_parquet_files:
        download_file_from_hub(
            repo_type=REPO_TYPE,
            revision=parquet_revision,
            repo_id=dataset,
            filename=f"{config}/{split_directory}/{parquet_file['filename']}",
            local_dir=local_parquet_directory,
            hf_token=hf_token,
            cache_dir=local_parquet_directory,
            force_download=True,
            resume_download=False,
        )

    local_parquet_split_directory = Path(local_parquet_directory) / config / split_directory

    pq_split_dataset = pq.ParquetDataset(local_parquet_split_directory)
    num_examples = sum(fragment.metadata.num_rows for fragment in pq_split_dataset.fragments)
    split_extension_features = get_extension_features(features)
    features = {
        feature_name: feature
        for feature_name, feature in features.items()
        if feature_name not in split_extension_features
    }

    def _column_from_feature(
        dataset_feature_name: str, dataset_feature: Union[dict[str, Any], list[Any]]
    ) -> Optional[SupportedColumns]:
        if isinstance(dataset_feature, list) or (
            isinstance(dataset_feature, dict) and dataset_feature.get("_type") == "Sequence"
        ):
            # Compute only if it's internally a List! because it can also be Struct, see
            # https://huggingface.co/docs/datasets/v2.18.0/en/package_reference/main_classes#datasets.Features
            if is_list_pa_type(
                local_parquet_split_directory / split_parquet_files[0]["filename"], dataset_feature_name
            ):
                return ListColumn(feature_name=dataset_feature_name, n_samples=num_examples)

        if isinstance(dataset_feature, dict):
            if dataset_feature.get("_type") == "ClassLabel":
                return ClassLabelColumn(
                    feature_name=dataset_feature_name, n_samples=num_examples, feature_dict=dataset_feature
                )

            if dataset_feature.get("_type") == "Audio":
                return AudioColumn(feature_name=dataset_feature_name, n_samples=num_examples)

            if dataset_feature.get("_type") == "Image":
                return ImageColumn(feature_name=dataset_feature_name, n_samples=num_examples)

            if dataset_feature.get("_type") == "Value":
                if dataset_feature.get("dtype") in INTEGER_DTYPES:
                    return IntColumn(feature_name=dataset_feature_name, n_samples=num_examples)

                if dataset_feature.get("dtype") in FLOAT_DTYPES:
                    return FloatColumn(feature_name=dataset_feature_name, n_samples=num_examples)

                if dataset_feature.get("dtype") in STRING_DTYPES:
                    return StringColumn(feature_name=dataset_feature_name, n_samples=num_examples)

                if dataset_feature.get("dtype") == "bool":
                    return BoolColumn(feature_name=dataset_feature_name, n_samples=num_examples)
        return None

    columns: list[SupportedColumns] = []
    all_stats: list[StatisticsPerColumnItem] = []
    for feature_name, feature in features.items():
        if (column := _column_from_feature(feature_name, feature)) is not None:
            columns.append(column)

    if not columns:
        raise NoSupportedFeaturesError(
            "No columns for statistics computation found. Currently supported feature types are: "
            f"{NUMERICAL_DTYPES}, {STRING_DTYPES}, ClassLabel, list/Sequence and bool. "
        )

    column_names_str = ", ".join([column.name for column in columns])
    column_counts = Counter([column.__class__.__name__ for column in columns])
    logging.info(
        f"Computing statistics for {len(columns)} columns: {column_names_str},"
        f"\nColumn types counts: {column_counts}. "
    )

    for column in columns:
        if isinstance(column, AudioColumn) or isinstance(column, ImageColumn):
            column_stats = column.compute_and_prepare_response(local_parquet_split_directory)
        else:
            try:
                if split_extension_features:
                    data = pl.DataFrame._from_arrow(
                        pq.read_table(local_parquet_split_directory, columns=[column.name])
                    )
                else:
                    data = pl.read_parquet(local_parquet_split_directory / "*.parquet", columns=[column.name])
            except Exception as error:
                raise PolarsParquetReadError(
                    f"Error reading parquet file(s) at {local_parquet_split_directory=}, columns=[{column.name}]: {error}",
                    error,
                )
            column_stats = column.compute_and_prepare_response(data)
        all_stats.append(column_stats)

    if not all_stats:
        raise NoSupportedFeaturesError(
            "No columns for statistics computation found. Currently supported feature types are: "
            f"{NUMERICAL_DTYPES}, {STRING_DTYPES}, ClassLabel, list/Sequence and bool. "
        )

    logging.info(f"Computing for {dataset=} {config=} {split=} finished. {len(all_stats)} columns processed. ")

    return SplitDescriptiveStatisticsResponse(
        num_examples=num_examples,
        statistics=sorted(all_stats, key=lambda x: x["column_name"]),
        partial=partial,
    )


class SplitDescriptiveStatisticsJobRunner(SplitJobRunnerWithCache):
    descriptive_statistics_config: DescriptiveStatisticsConfig

    def __init__(
        self,
        job_info: JobInfo,
        app_config: AppConfig,
        statistics_cache_directory: StrPath,
        parquet_metadata_directory: StrPath,
    ):
        super().__init__(
            job_info=job_info,
            app_config=app_config,
            cache_directory=Path(statistics_cache_directory),
        )
        self.descriptive_statistics_config = app_config.descriptive_statistics
        self.parquet_metadata_directory = parquet_metadata_directory

    @staticmethod
    def get_job_type() -> str:
        return "split-descriptive-statistics"

    def compute(self) -> CompleteJobResult:
        if self.cache_subdirectory is None:
            raise CacheDirectoryNotInitializedError("Cache directory has not been initialized.")
        return CompleteJobResult(
            compute_descriptive_statistics_response(
                dataset=self.dataset,
                config=self.config,
                split=self.split,
                local_parquet_directory=self.cache_subdirectory,
                hf_token=self.app_config.common.hf_token,
                parquet_revision=self.descriptive_statistics_config.parquet_revision,
                max_split_size_bytes=self.descriptive_statistics_config.max_split_size_bytes,
                parquet_metadata_directory=self.parquet_metadata_directory,
            )
        )<|MERGE_RESOLUTION|>--- conflicted
+++ resolved
@@ -56,575 +56,6 @@
     partial: bool
 
 
-<<<<<<< HEAD
-def generate_bins(
-    min_value: Union[int, float],
-    max_value: Union[int, float],
-    column_type: ColumnType,
-    n_bins: int,
-    column_name: Optional[str] = None,
-) -> list[Union[int, float]]:
-    """
-    Compute bin edges for float and int. Note that for int data returned number of edges (= number of bins)
-    might be *less* than provided `n_bins` + 1 since (`max_value` - `min_value` + 1) might be not divisible by `n_bins`,
-    therefore, we adjust the number of bins so that bin_size is always a natural number.
-    bin_size for int data is calculated as np.ceil((max_value - min_value + 1) / n_bins)
-    For float numbers, length of returned bin edges list is always equal to `n_bins` except for the cases
-    when min = max (only one value observed in data). In this case, bin edges are [min, max].
-
-    Raises:
-        [~`libcommon.exceptions.StatisticsComputationError`]:
-            If there was some unexpected behaviour during statistics computation.
-
-    Returns:
-        `list[Union[int, float]]`: List of bin edges of lengths <= n_bins + 1 and >= 2.
-    """
-    if column_type is ColumnType.FLOAT:
-        if min_value == max_value:
-            bin_edges = [min_value]
-        else:
-            bin_size = (max_value - min_value) / n_bins
-            bin_edges = np.arange(min_value, max_value, bin_size).astype(float).tolist()
-            if len(bin_edges) != n_bins:
-                raise StatisticsComputationError(
-                    f"Incorrect number of bins generated for {column_name=}, expected {n_bins}, got {len(bin_edges)}."
-                )
-    elif column_type is ColumnType.INT:
-        bin_size = np.ceil((max_value - min_value + 1) / n_bins)
-        bin_edges = np.arange(min_value, max_value + 1, bin_size).astype(int).tolist()
-        if len(bin_edges) > n_bins:
-            raise StatisticsComputationError(
-                f"Incorrect number of bins generated for {column_name=}, expected {n_bins}, got {len(bin_edges)}."
-            )
-    else:
-        raise ValueError(f"Incorrect column type of {column_name=}: {column_type}. ")
-    return bin_edges + [max_value]
-
-
-def compute_histogram(
-    df: pl.dataframe.frame.DataFrame,
-    column_name: str,
-    column_type: ColumnType,
-    min_value: Union[int, float],
-    max_value: Union[int, float],
-    n_bins: int,
-    n_samples: int,
-) -> Histogram:
-    """
-    Compute histogram over numerical (int and float) data using `polars`.
-    `polars` histogram implementation uses left half-open intervals in bins, while more standard approach
-    (implemented in `numpy`, for example) would be to use right half-open intervals
-    (except for the last bin, which is closed to include the maximum value).
-    In order to be aligned with this, this function first multiplies all values in column and bin edges by -1,
-    computes histogram with `polars` using these inverted numbers, and then reverses everything back.
-    """
-
-    logging.debug(f"Compute histogram for {column_name=}")
-    bin_edges = generate_bins(
-        min_value=min_value, max_value=max_value, column_name=column_name, column_type=column_type, n_bins=n_bins
-    )
-    if len(bin_edges) == 2:  # possible if min == max (=data has only one value)
-        if bin_edges[0] != bin_edges[1]:
-            raise StatisticsComputationError(
-                f"Got unexpected result during histogram computation for {column_name=}, {column_type=}: "
-                f" len({bin_edges=}) is 2 but {bin_edges[0]=} != {bin_edges[1]=}. "
-            )
-        hist = [int(df[column_name].is_not_null().sum())]
-    elif len(bin_edges) > 2:
-        bins_edges_reverted = [-1 * b for b in bin_edges[::-1]]
-        hist_df_reverted = df.with_columns(pl.col(column_name).mul(-1).alias("reverse"))["reverse"].hist(
-            bins=bins_edges_reverted
-        )
-        hist_reverted = hist_df_reverted["count"].cast(int).to_list()
-        hist = hist_reverted[::-1]
-        hist = [hist[0] + hist[1]] + hist[2:-2] + [hist[-2] + hist[-1]]
-    else:
-        raise StatisticsComputationError(
-            f"Got unexpected result during histogram computation for {column_name=}, {column_type=}: "
-            f" unexpected {bin_edges=}"
-        )
-    logging.debug(f"{hist=} {bin_edges=}")
-
-    if len(hist) != len(bin_edges) - 1:
-        raise StatisticsComputationError(
-            f"Got unexpected result during histogram computation for {column_name=}, {column_type=}: "
-            f" number of bins in hist counts and bin edges don't match {hist=}, {bin_edges=}"
-        )
-    if sum(hist) != n_samples:
-        raise StatisticsComputationError(
-            f"Got unexpected result during histogram computation for {column_name=}, {column_type=}: "
-            f" hist counts sum and number of non-null samples don't match, histogram sum={sum(hist)}, {n_samples=}"
-        )
-
-    return Histogram(
-        hist=hist, bin_edges=np.round(bin_edges, DECIMALS).tolist() if column_type is column_type.FLOAT else bin_edges
-    )
-
-
-def min_max_mean_median_std(data: pl.DataFrame, column_name: str) -> tuple[float, float, float, float, float]:
-    """
-    Compute minimum, maximum, median, standard deviation, number of nan samples and their proportion in column data.
-    """
-    col_stats = dict(
-        min=pl.all().min(),
-        max=pl.all().max(),
-        mean=pl.all().mean(),
-        median=pl.all().median(),
-        std=pl.all().std(),
-    )
-    stats_names = pl.Series(col_stats.keys())
-    stats_expressions = [pl.struct(stat) for stat in col_stats.values()]
-    stats = (
-        data.select(pl.col(column_name))
-        .select(name=stats_names, stats=pl.concat_list(stats_expressions).flatten())
-        .unnest("stats")
-    )
-    minimum, maximum, mean, median, std = stats[column_name].to_list()
-    if any(statistic is None for statistic in [minimum, maximum, mean, median, std]):
-        # this should be possible only if all values are none
-        if not all(statistic is None for statistic in [minimum, maximum, mean, median, std]):
-            raise StatisticsComputationError(
-                f"Unexpected result for {column_name=}: "
-                f"Some measures among {minimum=}, {maximum=}, {mean=}, {median=}, {std=} are None but not all of them. "
-            )
-        return minimum, maximum, mean, median, std
-
-    minimum, maximum, mean, median, std = np.round([minimum, maximum, mean, median, std], DECIMALS).tolist()
-
-    return minimum, maximum, mean, median, std
-
-
-def value_counts(data: pl.DataFrame, column_name: str) -> dict[Any, Any]:
-    """Compute counts of distinct values in a column of a dataframe."""
-
-    return dict(data[column_name].value_counts().rows())
-
-
-def nan_count_proportion(data: pl.DataFrame, column_name: str, n_samples: int) -> tuple[int, float]:
-    nan_count = data[column_name].null_count()
-    nan_proportion = np.round(nan_count / n_samples, DECIMALS).item() if nan_count != 0 else 0.0
-    return nan_count, nan_proportion
-
-
-def all_nan_statistics_item(n_samples: int) -> NumericalStatisticsItem:
-    return NumericalStatisticsItem(
-        nan_count=n_samples,
-        nan_proportion=1.0,
-        min=None,
-        max=None,
-        mean=None,
-        median=None,
-        std=None,
-        histogram=None,
-    )
-
-
-class Column:
-    """Abstract class to compute stats for columns of all supported data types."""
-
-    # Optional column class that might be used inside ._compute_statistics() if computation should be performed
-    # over some transformed values. For example, for StringColumn.transform_column is IntColumn
-    # because stats are calculated over string lengths which are integers.
-    transform_column: Optional[type["Column"]] = None
-
-    def __init__(
-        self,
-        feature_name: str,
-        n_samples: int,
-    ):
-        self.name = feature_name
-        self.n_samples = n_samples
-
-    @classmethod
-    def _compute_statistics(
-        cls,
-        *args: Any,
-        **kwargs: Any,
-    ) -> SupportedStatistics:
-        raise NotImplementedError
-
-    @classmethod
-    def compute_statistics(
-        cls,
-        *args: Any,
-        column_name: str,
-        **kwargs: Any,
-    ) -> Any:
-        try:
-            logging.info(f"Compute statistics for {cls.__name__} {column_name}. ")
-            return cls._compute_statistics(*args, column_name=column_name, **kwargs)
-        except Exception as error:
-            raise StatisticsComputationError(f"Error for {cls.__name__}={column_name}: {error=}", error)
-
-    def compute_and_prepare_response(self, *args: Any, **kwargs: Any) -> StatisticsPerColumnItem:
-        raise NotImplementedError
-
-
-class ClassLabelColumn(Column):
-    def __init__(self, *args: Any, feature_dict: dict[str, Any], **kwargs: Any):
-        super().__init__(*args, **kwargs)
-        self.feature_dict = feature_dict
-
-    @classmethod
-    def _compute_statistics(
-        cls, data: pl.DataFrame, column_name: str, n_samples: int, feature_dict: dict[str, Any]
-    ) -> CategoricalStatisticsItem:
-        datasets_feature = Features.from_dict({column_name: feature_dict})[column_name]
-        nan_count, nan_proportion = nan_count_proportion(data, column_name, n_samples)
-
-        ids2counts: dict[int, int] = value_counts(data, column_name)
-        no_label_count = ids2counts.pop(NO_LABEL_VALUE, 0)
-        no_label_proportion = np.round(no_label_count / n_samples, DECIMALS).item() if no_label_count != 0 else 0.0
-
-        num_classes = len(datasets_feature.names)
-        labels2counts: dict[str, int] = {
-            datasets_feature.int2str(cat_id): ids2counts.get(cat_id, 0) for cat_id in range(num_classes)
-        }
-        n_unique = data[column_name].n_unique()
-        logging.debug(
-            f"{nan_count=} {nan_proportion=} {no_label_count=} {no_label_proportion=}, {n_unique=} {labels2counts=}"
-        )
-
-        if n_unique > num_classes + int(no_label_count > 0) + int(nan_count > 0):
-            raise StatisticsComputationError(
-                f"Got unexpected result for ClassLabel {column_name=}: "
-                f" number of unique values is greater than provided by feature metadata. "
-                f" {n_unique=}, {datasets_feature=}, {no_label_count=}, {nan_count=}. "
-            )
-
-        return CategoricalStatisticsItem(
-            nan_count=nan_count,
-            nan_proportion=nan_proportion,
-            no_label_count=no_label_count,
-            no_label_proportion=no_label_proportion,
-            n_unique=num_classes,
-            frequencies=labels2counts,
-        )
-
-    def compute_and_prepare_response(self, data: pl.DataFrame) -> StatisticsPerColumnItem:
-        stats = self.compute_statistics(
-            data, column_name=self.name, n_samples=self.n_samples, feature_dict=self.feature_dict
-        )
-        return StatisticsPerColumnItem(
-            column_name=self.name,
-            column_type=ColumnType.CLASS_LABEL,
-            column_statistics=stats,
-        )
-
-
-class FloatColumn(Column):
-    @classmethod
-    def _compute_statistics(
-        cls,
-        data: pl.DataFrame,
-        column_name: str,
-        n_samples: int,
-    ) -> NumericalStatisticsItem:
-        data = data.fill_nan(None)
-        nan_count, nan_proportion = nan_count_proportion(data, column_name, n_samples)
-        if nan_count == n_samples:  # all values are None
-            return all_nan_statistics_item(n_samples)
-
-        minimum, maximum, mean, median, std = min_max_mean_median_std(data, column_name)
-        logging.debug(f"{minimum=}, {maximum=}, {mean=}, {median=}, {std=}, {nan_count=} {nan_proportion=}")
-
-        hist = compute_histogram(
-            data,
-            column_name=column_name,
-            column_type=ColumnType.FLOAT,
-            min_value=minimum,
-            max_value=maximum,
-            n_bins=NUM_BINS,
-            n_samples=n_samples - nan_count,
-        )
-
-        return NumericalStatisticsItem(
-            nan_count=nan_count,
-            nan_proportion=nan_proportion,
-            min=minimum,
-            max=maximum,
-            mean=mean,
-            median=median,
-            std=std,
-            histogram=hist,
-        )
-
-    def compute_and_prepare_response(self, data: pl.DataFrame) -> StatisticsPerColumnItem:
-        stats = self.compute_statistics(data, column_name=self.name, n_samples=self.n_samples)
-        return StatisticsPerColumnItem(
-            column_name=self.name,
-            column_type=ColumnType.FLOAT,
-            column_statistics=stats,
-        )
-
-
-class IntColumn(Column):
-    @classmethod
-    def _compute_statistics(
-        cls,
-        data: pl.DataFrame,
-        column_name: str,
-        n_samples: int,
-    ) -> NumericalStatisticsItem:
-        nan_count, nan_proportion = nan_count_proportion(data, column_name, n_samples=n_samples)
-        if nan_count == n_samples:
-            return all_nan_statistics_item(n_samples)
-
-        minimum, maximum, mean, median, std = min_max_mean_median_std(data, column_name)
-        logging.debug(f"{minimum=}, {maximum=}, {mean=}, {median=}, {std=}, {nan_count=} {nan_proportion=}")
-
-        minimum, maximum = int(minimum), int(maximum)
-        hist = compute_histogram(
-            data,
-            column_name=column_name,
-            column_type=ColumnType.INT,
-            min_value=minimum,
-            max_value=maximum,
-            n_bins=NUM_BINS,
-            n_samples=n_samples - nan_count,
-        )
-
-        return NumericalStatisticsItem(
-            nan_count=nan_count,
-            nan_proportion=nan_proportion,
-            min=minimum,
-            max=maximum,
-            mean=mean,
-            median=median,
-            std=std,
-            histogram=hist,
-        )
-
-    def compute_and_prepare_response(self, data: pl.DataFrame) -> StatisticsPerColumnItem:
-        stats = self.compute_statistics(data, column_name=self.name, n_samples=self.n_samples)
-        return StatisticsPerColumnItem(
-            column_name=self.name,
-            column_type=ColumnType.INT,
-            column_statistics=stats,
-        )
-
-
-class StringColumn(Column):
-    transform_column = IntColumn
-
-    @classmethod
-    def _compute_statistics(
-        cls,
-        data: pl.DataFrame,
-        column_name: str,
-        n_samples: int,
-    ) -> Union[CategoricalStatisticsItem, NumericalStatisticsItem]:
-        nan_count, nan_proportion = nan_count_proportion(data, column_name, n_samples)
-        n_unique = data[column_name].n_unique()
-        if (
-            n_unique / n_samples <= MAX_PROPORTION_STRING_LABELS and n_unique <= MAX_NUM_STRING_LABELS
-        ) or n_unique <= NUM_BINS:
-            labels2counts: dict[str, int] = value_counts(data, column_name) if nan_count != n_samples else {}
-            logging.debug(f"{n_unique=} {nan_count=} {nan_proportion=} {labels2counts=}")
-            # exclude counts of None values from frequencies if exist:
-            labels2counts.pop(None, None)  # type: ignore
-            return CategoricalStatisticsItem(
-                nan_count=nan_count,
-                nan_proportion=nan_proportion,
-                no_label_count=0,
-                no_label_proportion=0.0,
-                n_unique=len(labels2counts),
-                frequencies=labels2counts,
-            )
-
-        lengths_column_name = f"{column_name}_len"
-        lengths_df = data.select(pl.col(column_name)).with_columns(
-            pl.col(column_name).str.len_chars().alias(lengths_column_name)
-        )
-        lengths_stats: NumericalStatisticsItem = cls.transform_column.compute_statistics(
-            lengths_df, column_name=lengths_column_name, n_samples=n_samples
-        )
-        return lengths_stats
-
-    def compute_and_prepare_response(self, data: pl.DataFrame) -> StatisticsPerColumnItem:
-        stats = self.compute_statistics(data, column_name=self.name, n_samples=self.n_samples)
-        string_type = ColumnType.STRING_LABEL if "frequencies" in stats else ColumnType.STRING_TEXT
-        return StatisticsPerColumnItem(
-            column_name=self.name,
-            column_type=string_type,
-            column_statistics=stats,
-        )
-
-
-class BoolColumn(Column):
-    @classmethod
-    def _compute_statistics(cls, data: pl.DataFrame, column_name: str, n_samples: int) -> BoolStatisticsItem:
-        nan_count, nan_proportion = nan_count_proportion(data, column_name, n_samples)
-        values2counts: dict[str, int] = value_counts(data, column_name)
-        # exclude counts of None values from frequencies if exist:
-        values2counts.pop(None, None)  # type: ignore
-        logging.debug(f"{nan_count=} {nan_proportion=} {values2counts=}")
-        return BoolStatisticsItem(
-            nan_count=nan_count,
-            nan_proportion=nan_proportion,
-            frequencies={str(key): freq for key, freq in sorted(values2counts.items())},
-        )
-
-    def compute_and_prepare_response(self, data: pl.DataFrame) -> StatisticsPerColumnItem:
-        stats = self.compute_statistics(data, column_name=self.name, n_samples=self.n_samples)
-        return StatisticsPerColumnItem(
-            column_name=self.name,
-            column_type=ColumnType.BOOL,
-            column_statistics=stats,
-        )
-
-
-class ListColumn(Column):
-    transform_column = IntColumn
-
-    @classmethod
-    def _compute_statistics(
-        cls,
-        data: pl.DataFrame,
-        column_name: str,
-        n_samples: int,
-    ) -> NumericalStatisticsItem:
-        nan_count, nan_proportion = nan_count_proportion(data, column_name, n_samples)
-        if nan_count == n_samples:
-            return all_nan_statistics_item(n_samples)
-
-        df_without_na = data.select(pl.col(column_name)).drop_nulls()
-        lengths_column_name = f"{column_name}_len"
-        lengths_df = df_without_na.with_columns(pl.col(column_name).list.len().alias(lengths_column_name))
-        lengths_stats: NumericalStatisticsItem = cls.transform_column.compute_statistics(
-            lengths_df, column_name=lengths_column_name, n_samples=n_samples - nan_count
-        )
-
-        return NumericalStatisticsItem(
-            nan_count=nan_count,
-            nan_proportion=nan_proportion,
-            min=lengths_stats["min"],
-            max=lengths_stats["max"],
-            mean=lengths_stats["mean"],
-            median=lengths_stats["median"],
-            std=lengths_stats["std"],
-            histogram=lengths_stats["histogram"],
-        )
-
-    def compute_and_prepare_response(self, data: pl.DataFrame) -> StatisticsPerColumnItem:
-        stats = self.compute_statistics(data, column_name=self.name, n_samples=self.n_samples)
-        return StatisticsPerColumnItem(
-            column_name=self.name,
-            column_type=ColumnType.LIST,
-            column_statistics=stats,
-        )
-
-
-class MediaColumn(Column):
-    transform_column: type[Column]
-
-    @classmethod
-    def transform(cls, example: Optional[Union[bytes, dict[str, Any]]]) -> Any:
-        """
-        Function to use to transform the original values to further pass these transformed values to statistics
-        computation. Used inside ._compute_statistics() method.
-        """
-        raise NotImplementedError
-
-    @classmethod
-    def _compute_statistics(
-        cls,
-        parquet_directory: Path,
-        column_name: str,
-        n_samples: int,
-    ) -> SupportedStatistics:
-        parquet_files = list(parquet_directory.glob("*.parquet"))
-        transformed_values = []
-        for filename in parquet_files:
-            shard_items = pq.read_table(filename, columns=[column_name]).drop_null().to_pydict()[column_name]
-            shard_transformed_values = (
-                thread_map(
-                    cls.transform,
-                    shard_items,
-                    desc=f"Transforming values of {cls.__name__} {column_name} for {filename.name}",
-                    leave=False,
-                )
-                if shard_items
-                else []
-            )
-            transformed_values.extend(shard_transformed_values)
-
-        if not transformed_values:
-            return all_nan_statistics_item(n_samples)
-
-        nan_count = n_samples - len(transformed_values)
-        nan_proportion = np.round(nan_count / n_samples, DECIMALS).item() if nan_count != 0 else 0.0
-        transformed_df = pl.from_dict({column_name: transformed_values})
-        transformed_stats: NumericalStatisticsItem = cls.transform_column.compute_statistics(
-            data=transformed_df,
-            column_name=column_name,
-            n_samples=len(transformed_values),
-        )
-        return NumericalStatisticsItem(
-            nan_count=nan_count,
-            nan_proportion=nan_proportion,
-            min=transformed_stats["min"],
-            max=transformed_stats["max"],
-            mean=transformed_stats["mean"],
-            median=transformed_stats["median"],
-            std=transformed_stats["std"],
-            histogram=transformed_stats["histogram"],
-        )
-
-    @classmethod
-    def get_column_type(cls) -> ColumnType:
-        return ColumnType(cls.__name__.split("Column")[0].lower())
-
-    def compute_and_prepare_response(self, parquet_directory: Path) -> StatisticsPerColumnItem:
-        stats = self.compute_statistics(
-            parquet_directory=parquet_directory,
-            column_name=self.name,
-            n_samples=self.n_samples,
-        )
-        return StatisticsPerColumnItem(
-            column_name=self.name,
-            column_type=self.get_column_type(),
-            column_statistics=stats,
-        )
-
-
-class AudioColumn(MediaColumn):
-    transform_column = FloatColumn
-
-    @staticmethod
-    def get_duration(example: Optional[Union[bytes, dict[str, Any]]]) -> Optional[float]:
-        """Get audio durations"""
-        if example is None:
-            return None
-        example_bytes = example["bytes"] if isinstance(example, dict) else example
-        with io.BytesIO(example_bytes) as f:
-            return librosa.get_duration(path=f)  # type: ignore   # expects PathLike but BytesIO also works
-
-    @classmethod
-    def transform(cls, example: Optional[Union[bytes, dict[str, Any]]]) -> Optional[float]:
-        return cls.get_duration(example)
-
-
-class ImageColumn(MediaColumn):
-    transform_column = IntColumn
-
-    @staticmethod
-    def get_width(example: Optional[Union[bytes, dict[str, Any]]]) -> Optional[int]:
-        """Get image widths."""
-        if example is None:
-            return None
-        example_bytes = example["bytes"] if isinstance(example, dict) else example
-        with io.BytesIO(example_bytes) as f:
-            image = Image.open(f)
-            return image.size[0]
-
-    @classmethod
-    def transform(cls, example: Optional[Union[bytes, dict[str, Any]]]) -> Optional[int]:
-        return cls.get_width(example)
-
-
-=======
->>>>>>> 67872e9b
 SupportedColumns = Union[
     ClassLabelColumn, IntColumn, FloatColumn, StringColumn, BoolColumn, ListColumn, AudioColumn, ImageColumn
 ]
