# SPDX-License-Identifier: Apache-2.0
# Copyright 2023 The HuggingFace Authors.

import enum
import logging
import os
from pathlib import Path
from typing import Any, Optional, TypedDict, Union

import numpy as np
import polars as pl
from datasets import ClassLabel, Features
from huggingface_hub import hf_hub_download
from libcommon.dtos import JobInfo
from libcommon.exceptions import (
    CacheDirectoryNotInitializedError,
    NoSupportedFeaturesError,
    ParquetResponseEmptyError,
    PreviousStepFormatError,
    StatisticsComputationError,
)
from libcommon.parquet_utils import extract_split_name_from_parquet_url, parquet_export_is_partial
from libcommon.simple_cache import get_previous_step_or_raise
from libcommon.storage import StrPath
from requests.exceptions import ReadTimeout
from tqdm import tqdm

from worker.config import AppConfig, DescriptiveStatisticsConfig
from worker.dtos import CompleteJobResult
from worker.job_runners.split.split_job_runner import SplitJobRunnerWithCache
from worker.utils import HF_HUB_HTTP_ERROR_RETRY_SLEEPS, retry

REPO_TYPE = "dataset"

DECIMALS = 5
# the maximum number of unique values in a string column so that it is considered to be a category,
# otherwise it's treated as a string
MAX_NUM_STRING_LABELS = 30
# datasets.ClassLabel feature uses -1 to encode `no label` value
NO_LABEL_VALUE = -1

INTEGER_DTYPES = ["int8", "int16", "int32", "int64", "uint8", "uint16", "uint32", "uint64"]
FLOAT_DTYPES = ["float16", "float32", "float64"]
NUMERICAL_DTYPES = INTEGER_DTYPES + FLOAT_DTYPES
STRING_DTYPES = ["string", "large_string"]


class ColumnType(str, enum.Enum):
    FLOAT = "float"
    INT = "int"
    BOOL = "bool"
    CLASS_LABEL = "class_label"
    STRING_LABEL = "string_label"
    STRING_TEXT = "string_text"


class Histogram(TypedDict):
    hist: list[int]
    bin_edges: list[Union[int, float]]


class NumericalStatisticsItem(TypedDict):
    nan_count: int
    nan_proportion: float
    min: float
    max: float
    mean: float
    median: float
    std: float
    histogram: Histogram


class CategoricalStatisticsItem(TypedDict):
    nan_count: int
    nan_proportion: float
    no_label_count: int
    no_label_proportion: float
    n_unique: int
    frequencies: dict[str, int]


class BoolStatisticsItem(TypedDict):
    nan_count: int
    nan_proportion: float
    frequencies: dict[str, int]


class StatisticsPerColumnItem(TypedDict):
    column_name: str
    column_type: ColumnType
    column_statistics: Union[NumericalStatisticsItem, CategoricalStatisticsItem, BoolStatisticsItem]


class SplitDescriptiveStatisticsResponse(TypedDict):
    num_examples: int
    statistics: list[StatisticsPerColumnItem]
    partial: Optional[bool]


def generate_bins(
    min_value: Union[int, float],
    max_value: Union[int, float],
    column_type: ColumnType,
    n_bins: int,
    column_name: Optional[str] = None,
) -> list[Union[int, float]]:
    """
    Compute bin edges for float and int. Note that for int data returned number of edges (= number of bins)
    might be *less* than provided `n_bins` + 1 since (`max_value` - `min_value` + 1) might be not divisible by `n_bins`,
    therefore, we adjust the number of bins so that bin_size is always a natural number.
    bin_size for int data is calculated as np.ceil((max_value - min_value + 1) / n_bins)
    For float numbers, length of returned bin edges list is always equal to `n_bins` except for the cases
    when min = max (only one value observed in data). In this case, bin edges are [min, max].

    Raises:
        [~`libcommon.exceptions.StatisticsComputationError`]:
            If there was some unexpected behaviour during statistics computation.

    Returns:
        `list[Union[int, float]]`: List of bin edges of lengths <= n_bins + 1 and >= 2.
    """
    if column_type is ColumnType.FLOAT:
        if min_value == max_value:
            bin_edges = [min_value]
        else:
            bin_size = (max_value - min_value) / n_bins
            bin_edges = np.arange(min_value, max_value, bin_size).astype(float).tolist()
            if len(bin_edges) != n_bins:
                raise StatisticsComputationError(
                    f"Incorrect number of bins generated for {column_name=}, expected {n_bins}, got {len(bin_edges)}."
                )
    elif column_type is ColumnType.INT:
        bin_size = np.ceil((max_value - min_value + 1) / n_bins)
        bin_edges = np.arange(min_value, max_value + 1, bin_size).astype(int).tolist()
        if len(bin_edges) > n_bins:
            raise StatisticsComputationError(
                f"Incorrect number of bins generated for {column_name=}, expected {n_bins}, got {len(bin_edges)}."
            )
    else:
        raise ValueError(f"Incorrect column type of {column_name=}: {column_type}. ")
    return bin_edges + [max_value]


def compute_histogram(
    df: pl.dataframe.frame.DataFrame,
    column_name: str,
    column_type: ColumnType,
    min_value: Union[int, float],
    max_value: Union[int, float],
    n_bins: int,
    n_samples: int,
) -> Histogram:
    """
    Compute histogram over numerical (int and float) data using `polars`.
    `polars` histogram implementation uses left half-open intervals in bins, while more standard approach
    (implemented in `numpy`, for example) would be to use right half-open intervals
    (except for the last bin, which is closed to include the maximum value).
    In order to be aligned with this, this function first multiplies all values in column and bin edges by -1,
    computes histogram with `polars` using these inverted numbers, and then reverses everything back.
    """

    logging.debug(f"Compute histogram for {column_name=}")
    bin_edges = generate_bins(
        min_value=min_value, max_value=max_value, column_name=column_name, column_type=column_type, n_bins=n_bins
    )
    if len(bin_edges) == 2:  # possible if min == max (=data has only one value)
        if bin_edges[0] != bin_edges[1]:
            raise StatisticsComputationError(
                f"Got unexpected result during histogram computation for {column_name=}, {column_type=}: "
                f" len({bin_edges=}) is 2 but {bin_edges[0]=} != {bin_edges[1]=}. "
            )
        hist = [int(df[column_name].is_not_null().sum())]
    elif len(bin_edges) > 2:
        bins_edges_reverted = [-1 * b for b in bin_edges[::-1]]
        hist_df_reverted = df.with_columns(pl.col(column_name).mul(-1).alias("reverse"))["reverse"].hist(
            bins=bins_edges_reverted
        )
        hist_reverted = hist_df_reverted["reverse_count"].cast(int).to_list()
        hist = hist_reverted[::-1]
        hist = [hist[0] + hist[1]] + hist[2:-2] + [hist[-2] + hist[-1]]
    else:
        raise StatisticsComputationError(
            f"Got unexpected result during histogram computation for {column_name=}, {column_type=}: "
            f" unexpected {bin_edges=}"
        )
    logging.debug(f"{hist=} {bin_edges=}")

    if len(hist) != len(bin_edges) - 1:
        raise StatisticsComputationError(
            f"Got unexpected result during histogram computation for {column_name=}, {column_type=}: "
            f" number of bins in hist counts and bin edges don't match {hist=}, {bin_edges=}"
        )
    if sum(hist) != n_samples:
        raise StatisticsComputationError(
            f"Got unexpected result during histogram computation for {column_name=}, {column_type=}: "
            f" hist counts sum and number of non-null samples don't match, histogram sum={sum(hist)}, {n_samples=}"
        )

    return Histogram(
        hist=hist, bin_edges=np.round(bin_edges, DECIMALS).tolist() if column_type is column_type.FLOAT else bin_edges
    )


def compute_numerical_statistics(
    df: pl.dataframe.frame.DataFrame,
    column_name: str,
    n_bins: int,
    n_samples: int,
    column_type: ColumnType,
) -> NumericalStatisticsItem:
    logging.debug(f"Compute min, max, mean, median, std and proportion of null values for {column_name=}. ")
    col_stats = dict(
        min=pl.all().min(),
        max=pl.all().max(),
        mean=pl.all().mean(),
        median=pl.all().median(),
        std=pl.all().std(),
        nan_count=pl.all().null_count(),
    )
    stats_names = pl.Series(col_stats.keys())
    stats_expressions = [pl.struct(stat) for stat in col_stats.values()]
    stats = (
        df.select(pl.col(column_name))
        .select(name=stats_names, stats=pl.concat_list(stats_expressions).flatten())
        .unnest("stats")
    )
    minimum, maximum, mean, median, std, nan_count = stats[column_name].to_list()
    nan_count = int(nan_count)

    if column_type == ColumnType.FLOAT:
        minimum, maximum, mean, median, std = np.round([minimum, maximum, mean, median, std], DECIMALS).tolist()
    elif column_type == ColumnType.INT:
        mean, median, std = np.round([mean, median, std], DECIMALS).tolist()
        minimum, maximum = int(minimum), int(maximum)
    else:
        raise ValueError(f"Incorrect column type of {column_name=}: {column_type}")
    nan_proportion = np.round(nan_count / n_samples, DECIMALS).item() if nan_count else 0.0
    logging.debug(f"{minimum=}, {maximum=}, {mean=}, {median=}, {std=}, {nan_count=} {nan_proportion=}")

    hist = compute_histogram(
        df,
        column_name=column_name,
        column_type=column_type,
        min_value=minimum,
        max_value=maximum,
        n_bins=n_bins,
        n_samples=n_samples - nan_count,
    )

    return NumericalStatisticsItem(
        nan_count=nan_count,
        nan_proportion=nan_proportion,
        min=minimum,
        max=maximum,
        mean=mean,
        median=median,
        std=std,
        histogram=hist,
    )


def compute_class_label_statistics(
    df: pl.dataframe.frame.DataFrame,
    column_name: str,
    class_label_feature: ClassLabel,
    n_samples: int,
) -> CategoricalStatisticsItem:
    nan_count = df[column_name].null_count()
    nan_proportion = np.round(nan_count / n_samples, DECIMALS).item() if nan_count != 0 else 0.0

    ids2counts: dict[int, int] = dict(df[column_name].value_counts().rows())
    no_label_count = ids2counts.pop(NO_LABEL_VALUE, 0)
    no_label_proportion = np.round(no_label_count / n_samples, DECIMALS).item() if no_label_count != 0 else 0.0

    num_classes = len(class_label_feature.names)
    labels2counts: dict[str, int] = {
        class_label_feature.int2str(cat_id): ids2counts.get(cat_id, 0) for cat_id in range(num_classes)
    }
    n_unique = df[column_name].n_unique()
    logging.debug(
        f"{nan_count=} {nan_proportion=} {no_label_count=} {no_label_proportion=} " f"{n_unique=} {labels2counts=}"
    )

    if n_unique > num_classes + int(no_label_count > 0) + int(nan_count > 0):
        raise StatisticsComputationError(
            f"Got unexpected result for ClassLabel {column_name=}: "
            f" number of unique values is greater than provided by feature metadata. "
            f" {n_unique=}, {class_label_feature=}, {no_label_count=}, {nan_count=}. "
        )

    return CategoricalStatisticsItem(
        nan_count=nan_count,
        nan_proportion=nan_proportion,
        no_label_count=no_label_count,
        no_label_proportion=no_label_proportion,
        n_unique=num_classes,
        frequencies=labels2counts,
    )


def compute_bool_statistics(
    df: pl.dataframe.frame.DataFrame,
    column_name: str,
    n_samples: int,
) -> BoolStatisticsItem:
    nan_count = df[column_name].null_count()
    nan_proportion = np.round(nan_count / n_samples, DECIMALS).item() if nan_count != 0 else 0.0
    values2counts: dict[str, int] = dict(df[column_name].value_counts().rows())
    # exclude counts of None values from frequencies if exist:
    values2counts.pop(None, None)  # type: ignore

    return BoolStatisticsItem(
        nan_count=nan_count,
        nan_proportion=nan_proportion,
        frequencies={str(key): freq for key, freq in values2counts.items()},
    )


def compute_string_statistics(
    df: pl.dataframe.frame.DataFrame,
    column_name: str,
    n_bins: int,
    n_samples: int,
    dtype: Optional[str],
) -> Union[CategoricalStatisticsItem, NumericalStatisticsItem]:
    if dtype != "large_string":
        n_unique = df[column_name].n_unique()
        nan_count = df[column_name].null_count()
        nan_proportion = np.round(nan_count / n_samples, DECIMALS).item() if nan_count != 0 else 0.0

        if n_unique <= MAX_NUM_STRING_LABELS:
            labels2counts: dict[str, int] = dict(df[column_name].value_counts().rows())
            logging.debug(f"{n_unique=} {nan_count=} {nan_proportion=} {labels2counts=}")
            # exclude counts of None values from frequencies if exist:
            labels2counts.pop(None, None)  # type: ignore
            return CategoricalStatisticsItem(
                nan_count=nan_count,
                nan_proportion=nan_proportion,
                no_label_count=0,
                no_label_proportion=0.0,
                n_unique=len(labels2counts),
                frequencies=labels2counts,
            )

    lengths_df = df.select(pl.col(column_name)).with_columns(
        pl.col(column_name).str.len_chars().alias(f"{column_name}_len")
    )
    return compute_numerical_statistics(
        df=lengths_df,
        column_name=f"{column_name}_len",
        n_bins=n_bins,
        n_samples=n_samples,
        column_type=ColumnType.INT,
    )


def compute_descriptive_statistics_for_features(
    path: Path,
    string_features: Optional[dict[str, dict[str, Any]]],
    class_label_features: Optional[dict[str, dict[str, Any]]],
    numerical_features: Optional[dict[str, dict[str, Any]]],
    bool_features: Optional[dict[str, dict[str, Any]]],
    histogram_num_bins: int,
    num_examples: int,
) -> list[StatisticsPerColumnItem]:
    stats = []

    if string_features:
        logging.info(f"Compute statistics for string columns {string_features} with polars. ")
        for feature_name, feature in tqdm(string_features.items()):
            logging.info(f"Compute for string column '{feature_name}'")
            df = pl.read_parquet(path, columns=[feature_name])
            string_column_stats = compute_string_statistics(
                df,
                feature_name,
                n_bins=histogram_num_bins,
                n_samples=num_examples,
                dtype=feature.get("dtype"),
            )
            stats.append(
                StatisticsPerColumnItem(
                    column_name=feature_name,
                    column_type=ColumnType.STRING_LABEL
                    if "frequencies" in string_column_stats
                    else ColumnType.STRING_TEXT,
                    column_statistics=string_column_stats,
                )
            )

    if class_label_features:
        logging.info(f"Compute statistics for categorical columns {class_label_features} with polars. ")
        class_label_features = Features.from_dict(class_label_features)
        for feature_name, feature in tqdm(class_label_features.items()):  # type: ignore
            logging.info(f"Compute statistics for ClassLabel feature '{feature_name}'")
            df = pl.read_parquet(path, columns=[feature_name])
            cat_column_stats: CategoricalStatisticsItem = compute_class_label_statistics(
                df,
                feature_name,
                class_label_feature=feature,
                n_samples=num_examples,
            )
            stats.append(
                StatisticsPerColumnItem(
                    column_name=feature_name,
                    column_type=ColumnType.CLASS_LABEL,
                    column_statistics=cat_column_stats,
                )
            )

    if numerical_features:
        logging.info(f"Compute statistics for numerical columns {numerical_features} with polars. ")
        for feature_name, feature in tqdm(numerical_features.items()):
            logging.info(f"Compute for numerical column '{feature_name}'")
            column_type = ColumnType.FLOAT if feature["dtype"] in FLOAT_DTYPES else ColumnType.INT
            df = pl.read_parquet(path, columns=[feature_name])
            numerical_column_stats = compute_numerical_statistics(
                df,
                column_name=feature_name,
                n_bins=histogram_num_bins,
                n_samples=num_examples,
                column_type=column_type,
            )
            stats.append(
                StatisticsPerColumnItem(
                    column_name=feature_name,
                    column_type=column_type,
                    column_statistics=numerical_column_stats,
                )
            )

    if bool_features:
        logging.info(f"Compute statistics for boolean columns {bool_features} with polars. ")
        for feature_name, feature in tqdm(bool_features.items()):
            df = pl.read_parquet(path, columns=[feature_name])
            bool_column_stats = compute_bool_statistics(
                df,
                column_name=feature_name,
                n_samples=num_examples,
            )
            stats.append(
                StatisticsPerColumnItem(
                    column_name=feature_name,
                    column_type=ColumnType.BOOL,
                    column_statistics=bool_column_stats,
                )
            )

    return stats


def compute_descriptive_statistics_response(
    dataset: str,
    config: str,
    split: str,
    local_parquet_directory: Path,
    hf_token: Optional[str],
    parquet_revision: str,
    histogram_num_bins: int,
    max_split_size_bytes: int,
) -> SplitDescriptiveStatisticsResponse:
    """
    Get the response of 'split-descriptive-statistics' for one specific split of a dataset from huggingface.co.
    Currently, integers, floats and ClassLabel features are supported.

    Args:
        dataset (`str`):
            Name of a dataset.
        config (`str`):
            Requested dataset configuration name.
        split (`str`):
            Requested dataset split.
        local_parquet_directory (`Path`):
            Path to a local directory where the dataset's parquet files are stored. We download these files locally
            because it enables fast querying and statistics computation.
        hf_token (`str`, *optional*):
            An app authentication token with read access to all the datasets.
        parquet_revision (`str`):
            The git revision (e.g. "refs/convert/parquet") from where to download the dataset's parquet files.
        histogram_num_bins (`int`):
            (Maximum) number of bins to compute histogram for numerical data.
            The resulting number of bins might be lower than the requested one for integer data.
        max_split_size_bytes (`int`):
            Maximum split size in bytes to compute statistics.
            For partial datasets that means that only data up to this size is counted.

<<<<<<< HEAD
    Returns:
        `SplitDescriptiveStatisticsResponse`: An object with the statistics response for a requested split, per each
        numerical (int and float), boolean or ClassLabel feature.

    Raises the following errors:
        - [`libcommon.exceptions.PreviousStepFormatError`]
=======
    Raises:
        [~`libcommon.exceptions.PreviousStepFormatError`]:
>>>>>>> 412ccd07
            If the content of the previous step does not have the expected format.
        [~`libcommon.exceptions.ParquetResponseEmptyError`]:
            If response for `config-parquet-and-info` doesn't have any parquet files.
<<<<<<< HEAD
        - [`libcommon.exceptions.NoSupportedFeaturesError`]
=======
        [~`libcommon.exceptions.SplitWithTooBigParquetError`]:
            If requested split's parquet files size exceeds the provided `max_parquet_size_bytes`.
        [~`libcommon.exceptions.NoSupportedFeaturesError`]:
>>>>>>> 412ccd07
            If requested dataset doesn't have any supported for statistics computation features.
            Currently, floats, integers and ClassLabels are supported.
        [~`libcommon.exceptions.StatisticsComputationError`]:
            If there was some unexpected behaviour during statistics computation.

    Returns:
        `SplitDescriptiveStatisticsResponse`: An object with the statistics response for a requested split, per each
            numerical (int and float) or ClassLabel feature.
    """

    logging.info(f"get 'split-descriptive-statistics' for {dataset=} {config=} {split=}")

    config_parquet_and_info_step = "config-parquet-and-info"
    parquet_and_info_best_response = get_previous_step_or_raise(
        kinds=[config_parquet_and_info_step],
        dataset=dataset,
        config=config,
    )
    content_parquet_and_info = parquet_and_info_best_response.response["content"]
    try:
        split_parquet_files = [
            parquet_file
            for parquet_file in content_parquet_and_info["parquet_files"]
            if parquet_file["config"] == config and parquet_file["split"] == split
        ]
        dataset_info = content_parquet_and_info["dataset_info"]
    except KeyError as e:
        raise PreviousStepFormatError(
            (
                f"Previous step '{config_parquet_and_info_step}' did not return the expected content: "
                "'parquet_files' or 'dataset_info'. "
            ),
            e,
        ) from e

    if not split_parquet_files:
        raise ParquetResponseEmptyError("No parquet files found.")
    features = dataset_info.get("features")
    if features is None:
        raise PreviousStepFormatError(
            f"Previous step '{config_parquet_and_info_step}' did not return the expected content: "
            "no features found in 'dataset_info'. "
        )

    num_parquet_files_to_index = 0
    total_bytes = 0
    partial_parquet_export = parquet_export_is_partial(split_parquet_files[0]["url"])
    for parquet_file_id, parquet_file in enumerate(split_parquet_files):
        num_parquet_files_to_index += 1
        parquet_file_size_bytes = parquet_file["size"]
        total_bytes += parquet_file_size_bytes
        if total_bytes > max_split_size_bytes:
            break
    partial = partial_parquet_export or (num_parquet_files_to_index < len(split_parquet_files))
    split_parquet_files = split_parquet_files[:num_parquet_files_to_index]

    # store data as local parquet files for fast querying
    os.environ["HF_HUB_ENABLE_HF_TRANSFER"] = "1"
    logging.info(f"Downloading remote parquet files to a local directory {local_parquet_directory}. ")
    # For directories like "partial-train" for the file at "en/partial-train/0000.parquet" in the C4 dataset.
    # Note that "-" is forbidden for split names so it doesn't create directory names collisions.
    split_directory = extract_split_name_from_parquet_url(split_parquet_files[0]["url"])
    for parquet_file in split_parquet_files:
        retry_download_hub_file = retry(on=[ReadTimeout], sleeps=HF_HUB_HTTP_ERROR_RETRY_SLEEPS)(hf_hub_download)
        retry_download_hub_file(
            repo_type=REPO_TYPE,
            revision=parquet_revision,
            repo_id=dataset,
            filename=f"{config}/{split_directory}/{parquet_file['filename']}",
            local_dir=local_parquet_directory,
            local_dir_use_symlinks=False,
            token=hf_token,
            cache_dir=local_parquet_directory,
            force_download=True,
            resume_download=False,
        )

    local_parquet_glob_path = Path(local_parquet_directory) / config / f"{split_directory}/*.parquet"

    num_examples = pl.read_parquet(
        local_parquet_glob_path, columns=[pl.scan_parquet(local_parquet_glob_path).columns[0]]
    ).shape[0]

    class_label_features = {
        feature_name: feature
        for feature_name, feature in features.items()
        if isinstance(feature, dict) and feature.get("_type") == "ClassLabel"
    }
    numerical_features = {
        feature_name: feature
        for feature_name, feature in features.items()
        if isinstance(feature, dict) and feature.get("_type") == "Value" and feature.get("dtype") in NUMERICAL_DTYPES
    }
    string_features = {
        feature_name: feature
        for feature_name, feature in features.items()
        if isinstance(feature, dict) and feature.get("_type") == "Value" and feature.get("dtype") in STRING_DTYPES
    }
    bool_features = {
        feature_name: feature
        for feature_name, feature in features.items()
        if isinstance(feature, dict) and feature.get("_type") == "Value" and feature.get("dtype") == "bool"
    }
    if not class_label_features and not numerical_features and not string_features:
        raise NoSupportedFeaturesError(
            "No columns for statistics computation found. Currently supported feature types are: "
            f"{NUMERICAL_DTYPES}, {STRING_DTYPES} and ClassLabel. "
        )

    logging.info(f"Compute statistics for {dataset=} {config=} {split=} with polars. ")

    stats = compute_descriptive_statistics_for_features(
        path=local_parquet_glob_path,
        string_features=string_features,
        class_label_features=class_label_features,
        numerical_features=numerical_features,
        bool_features=bool_features,
        num_examples=num_examples,
        histogram_num_bins=histogram_num_bins,
    )

    return SplitDescriptiveStatisticsResponse(
        num_examples=num_examples,
        statistics=sorted(stats, key=lambda x: x["column_name"]),
        partial=partial,
    )


class SplitDescriptiveStatisticsJobRunner(SplitJobRunnerWithCache):
    descriptive_statistics_config: DescriptiveStatisticsConfig

    def __init__(
        self,
        job_info: JobInfo,
        app_config: AppConfig,
        statistics_cache_directory: StrPath,
    ):
        super().__init__(
            job_info=job_info,
            app_config=app_config,
            cache_directory=Path(statistics_cache_directory),
        )
        self.descriptive_statistics_config = app_config.descriptive_statistics

    @staticmethod
    def get_job_type() -> str:
        return "split-descriptive-statistics"

    def compute(self) -> CompleteJobResult:
        if self.cache_subdirectory is None:
            raise CacheDirectoryNotInitializedError("Cache directory has not been initialized.")
        return CompleteJobResult(
            compute_descriptive_statistics_response(
                dataset=self.dataset,
                config=self.config,
                split=self.split,
                local_parquet_directory=self.cache_subdirectory,
                hf_token=self.app_config.common.hf_token,
                parquet_revision=self.descriptive_statistics_config.parquet_revision,
                histogram_num_bins=self.descriptive_statistics_config.histogram_num_bins,
                max_split_size_bytes=self.descriptive_statistics_config.max_split_size_bytes,
            )
        )<|MERGE_RESOLUTION|>--- conflicted
+++ resolved
@@ -483,27 +483,14 @@
             Maximum split size in bytes to compute statistics.
             For partial datasets that means that only data up to this size is counted.
 
-<<<<<<< HEAD
-    Returns:
-        `SplitDescriptiveStatisticsResponse`: An object with the statistics response for a requested split, per each
-        numerical (int and float), boolean or ClassLabel feature.
-
-    Raises the following errors:
-        - [`libcommon.exceptions.PreviousStepFormatError`]
-=======
     Raises:
         [~`libcommon.exceptions.PreviousStepFormatError`]:
->>>>>>> 412ccd07
             If the content of the previous step does not have the expected format.
         [~`libcommon.exceptions.ParquetResponseEmptyError`]:
             If response for `config-parquet-and-info` doesn't have any parquet files.
-<<<<<<< HEAD
-        - [`libcommon.exceptions.NoSupportedFeaturesError`]
-=======
         [~`libcommon.exceptions.SplitWithTooBigParquetError`]:
             If requested split's parquet files size exceeds the provided `max_parquet_size_bytes`.
         [~`libcommon.exceptions.NoSupportedFeaturesError`]:
->>>>>>> 412ccd07
             If requested dataset doesn't have any supported for statistics computation features.
             Currently, floats, integers and ClassLabels are supported.
         [~`libcommon.exceptions.StatisticsComputationError`]:
