# SPDX-License-Identifier: Apache-2.0
# Copyright 2023 The HuggingFace Authors.

import enum
import logging
import os
from pathlib import Path
from typing import Any, Optional, TypedDict, Union

import numpy as np
import polars as pl
from datasets import ClassLabel, Features
from huggingface_hub import hf_hub_download
from libcommon.dtos import JobInfo
from libcommon.exceptions import (
    CacheDirectoryNotInitializedError,
    NoSupportedFeaturesError,
    ParquetResponseEmptyError,
    PreviousStepFormatError,
    StatisticsComputationError,
)
<<<<<<< HEAD
from libcommon.parquet_utils import parquet_export_is_partial
=======
from libcommon.parquet_utils import extract_split_name_from_parquet_url
>>>>>>> 4d4b2f1e
from libcommon.simple_cache import get_previous_step_or_raise
from libcommon.storage import StrPath
from requests.exceptions import ReadTimeout
from tqdm import tqdm

from worker.config import AppConfig, DescriptiveStatisticsConfig
from worker.dtos import CompleteJobResult
from worker.job_runners.split.split_job_runner import SplitJobRunnerWithCache
from worker.utils import HF_HUB_HTTP_ERROR_RETRY_SLEEPS, retry

REPO_TYPE = "dataset"

DECIMALS = 5
# the maximum number of unique values in a string column so that it is considered to be a category,
# otherwise it's treated as a string
MAX_NUM_STRING_LABELS = 30
# datasets.ClassLabel feature uses -1 to encode `no label` value
NO_LABEL_VALUE = -1

INTEGER_DTYPES = ["int8", "int16", "int32", "int64", "uint8", "uint16", "uint32", "uint64"]
FLOAT_DTYPES = ["float16", "float32", "float64"]
NUMERICAL_DTYPES = INTEGER_DTYPES + FLOAT_DTYPES
STRING_DTYPES = ["string", "large_string"]


class ColumnType(str, enum.Enum):
    FLOAT = "float"
    INT = "int"
    BOOL = "bool"
    CLASS_LABEL = "class_label"
    STRING_LABEL = "string_label"
    STRING_TEXT = "string_text"


class Histogram(TypedDict):
    hist: list[int]
    bin_edges: list[Union[int, float]]


class NumericalStatisticsItem(TypedDict):
    nan_count: int
    nan_proportion: float
    min: float
    max: float
    mean: float
    median: float
    std: float
    histogram: Histogram


class CategoricalStatisticsItem(TypedDict):
    nan_count: int
    nan_proportion: float
    no_label_count: int
    no_label_proportion: float
    n_unique: int
    frequencies: dict[str, int]


class BoolStatisticsItem(TypedDict):
    nan_count: int
    nan_proportion: float
    frequencies: dict[str, int]


class StatisticsPerColumnItem(TypedDict):
    column_name: str
    column_type: ColumnType
    column_statistics: Union[NumericalStatisticsItem, CategoricalStatisticsItem, BoolStatisticsItem]


class SplitDescriptiveStatisticsResponse(TypedDict):
    num_examples: int
    statistics: list[StatisticsPerColumnItem]
    partial: Optional[bool]


def generate_bins(
    min_value: Union[int, float],
    max_value: Union[int, float],
    column_type: ColumnType,
    n_bins: int,
    column_name: Optional[str] = None,
) -> list[Union[int, float]]:
    """
    Compute bin edges for float and int. Note that for int data returned number of edges (= number of bins)
    might be *less* than provided `n_bins` + 1 since (`max_value` - `min_value` + 1) might be not divisible by `n_bins`,
    therefore, we adjust the number of bins so that bin_size is always a natural number.
    bin_size for int data is calculated as np.ceil((max_value - min_value + 1) / n_bins)
    For float numbers, length of returned bin edges list is always equal to `n_bins` except for the cases
    when min = max (only one value observed in data). In this case, bin edges are [min, max].

    Returns:
        List of bin edges of lengths <= n_bins + 1 and >= 2.
    """
    if column_type is ColumnType.FLOAT:
        if min_value == max_value:
            bin_edges = [min_value]
        else:
            bin_size = (max_value - min_value) / n_bins
            bin_edges = np.arange(min_value, max_value, bin_size).astype(float).tolist()
            if len(bin_edges) != n_bins:
                raise StatisticsComputationError(
                    f"Incorrect number of bins generated for {column_name=}, expected {n_bins}, got {len(bin_edges)}."
                )
    elif column_type is ColumnType.INT:
        bin_size = np.ceil((max_value - min_value + 1) / n_bins)
        bin_edges = np.arange(min_value, max_value + 1, bin_size).astype(int).tolist()
        if len(bin_edges) > n_bins:
            raise StatisticsComputationError(
                f"Incorrect number of bins generated for {column_name=}, expected {n_bins}, got {len(bin_edges)}."
            )
    else:
        raise ValueError(f"Incorrect column type of {column_name=}: {column_type}. ")
    return bin_edges + [max_value]


def compute_histogram(
    df: pl.dataframe.frame.DataFrame,
    column_name: str,
    column_type: ColumnType,
    min_value: Union[int, float],
    max_value: Union[int, float],
    n_bins: int,
    n_samples: int,
) -> Histogram:
    """
    Compute histogram over numerical (int and float) data using `polars`.
    `polars` histogram implementation uses left half-open intervals in bins, while more standard approach
    (implemented in `numpy`, for example) would be to use right half-open intervals
    (except for the last bin, which is closed to include the maximum value).
    In order to be aligned with this, this function first multiplies all values in column and bin edges by -1,
    computes histogram with `polars` using these inverted numbers, and then reverses everything back.
    """

    logging.debug(f"Compute histogram for {column_name=}")
    bin_edges = generate_bins(
        min_value=min_value, max_value=max_value, column_name=column_name, column_type=column_type, n_bins=n_bins
    )
    if len(bin_edges) == 2:  # possible if min == max (=data has only one value)
        if bin_edges[0] != bin_edges[1]:
            raise StatisticsComputationError(
                f"Got unexpected result during histogram computation for {column_name=}, {column_type=}: "
                f" len({bin_edges=}) is 2 but {bin_edges[0]=} != {bin_edges[1]=}. "
            )
        hist = [int(df[column_name].is_not_null().sum())]
    elif len(bin_edges) > 2:
        bins_edges_reverted = [-1 * b for b in bin_edges[::-1]]
        hist_df_reverted = df.with_columns(pl.col(column_name).mul(-1).alias("reverse"))["reverse"].hist(
            bins=bins_edges_reverted
        )
        hist_reverted = hist_df_reverted["reverse_count"].cast(int).to_list()
        hist = hist_reverted[::-1]
        hist = [hist[0] + hist[1]] + hist[2:-2] + [hist[-2] + hist[-1]]
    else:
        raise StatisticsComputationError(
            f"Got unexpected result during histogram computation for {column_name=}, {column_type=}: "
            f" unexpected {bin_edges=}"
        )
    logging.debug(f"{hist=} {bin_edges=}")

    if len(hist) != len(bin_edges) - 1:
        raise StatisticsComputationError(
            f"Got unexpected result during histogram computation for {column_name=}, {column_type=}: "
            f" number of bins in hist counts and bin edges don't match {hist=}, {bin_edges=}"
        )
    if sum(hist) != n_samples:
        raise StatisticsComputationError(
            f"Got unexpected result during histogram computation for {column_name=}, {column_type=}: "
            f" hist counts sum and number of non-null samples don't match, histogram sum={sum(hist)}, {n_samples=}"
        )

    return Histogram(
        hist=hist, bin_edges=np.round(bin_edges, DECIMALS).tolist() if column_type is column_type.FLOAT else bin_edges
    )


def compute_numerical_statistics(
    df: pl.dataframe.frame.DataFrame,
    column_name: str,
    n_bins: int,
    n_samples: int,
    column_type: ColumnType,
) -> NumericalStatisticsItem:
    logging.debug(f"Compute min, max, mean, median, std and proportion of null values for {column_name=}. ")
    col_stats = dict(
        min=pl.all().min(),
        max=pl.all().max(),
        mean=pl.all().mean(),
        median=pl.all().median(),
        std=pl.all().std(),
        nan_count=pl.all().null_count(),
    )
    stats_names = pl.Series(col_stats.keys())
    stats_expressions = [pl.struct(stat) for stat in col_stats.values()]
    stats = (
        df.select(pl.col(column_name))
        .select(name=stats_names, stats=pl.concat_list(stats_expressions).flatten())
        .unnest("stats")
    )
    minimum, maximum, mean, median, std, nan_count = stats[column_name].to_list()
    nan_count = int(nan_count)

    if column_type == ColumnType.FLOAT:
        minimum, maximum, mean, median, std = np.round([minimum, maximum, mean, median, std], DECIMALS).tolist()
    elif column_type == ColumnType.INT:
        mean, median, std = np.round([mean, median, std], DECIMALS).tolist()
        minimum, maximum = int(minimum), int(maximum)
    else:
        raise ValueError(f"Incorrect column type of {column_name=}: {column_type}")
    nan_proportion = np.round(nan_count / n_samples, DECIMALS).item() if nan_count else 0.0
    logging.debug(f"{minimum=}, {maximum=}, {mean=}, {median=}, {std=}, {nan_count=} {nan_proportion=}")

    hist = compute_histogram(
        df,
        column_name=column_name,
        column_type=column_type,
        min_value=minimum,
        max_value=maximum,
        n_bins=n_bins,
        n_samples=n_samples - nan_count,
    )

    return NumericalStatisticsItem(
        nan_count=nan_count,
        nan_proportion=nan_proportion,
        min=minimum,
        max=maximum,
        mean=mean,
        median=median,
        std=std,
        histogram=hist,
    )


def compute_class_label_statistics(
    df: pl.dataframe.frame.DataFrame,
    column_name: str,
    class_label_feature: ClassLabel,
    n_samples: int,
) -> CategoricalStatisticsItem:
    nan_count = df[column_name].null_count()
    nan_proportion = np.round(nan_count / n_samples, DECIMALS).item() if nan_count != 0 else 0.0

    ids2counts: dict[int, int] = dict(df[column_name].value_counts().rows())  # type: ignore
    no_label_count = ids2counts.pop(NO_LABEL_VALUE, 0)
    no_label_proportion = np.round(no_label_count / n_samples, DECIMALS).item() if no_label_count != 0 else 0.0

    num_classes = len(class_label_feature.names)
    labels2counts: dict[str, int] = {
        class_label_feature.int2str(cat_id): ids2counts.get(cat_id, 0) for cat_id in range(num_classes)
    }
    n_unique = df[column_name].n_unique()
    logging.debug(
        f"{nan_count=} {nan_proportion=} {no_label_count=} {no_label_proportion=} " f"{n_unique=} {labels2counts=}"
    )

    if n_unique > num_classes + int(no_label_count > 0) + int(nan_count > 0):
        raise StatisticsComputationError(
            f"Got unexpected result for ClassLabel {column_name=}: "
            f" number of unique values is greater than provided by feature metadata. "
            f" {n_unique=}, {class_label_feature=}, {no_label_count=}, {nan_count=}. "
        )

    return CategoricalStatisticsItem(
        nan_count=nan_count,
        nan_proportion=nan_proportion,
        no_label_count=no_label_count,
        no_label_proportion=no_label_proportion,
        n_unique=num_classes,
        frequencies=labels2counts,
    )


def compute_bool_statistics(
    df: pl.dataframe.frame.DataFrame,
    column_name: str,
    n_samples: int,
) -> BoolStatisticsItem:
    nan_count = df[column_name].null_count()
    nan_proportion = np.round(nan_count / n_samples, DECIMALS).item() if nan_count != 0 else 0.0
    values2counts: dict[str, int] = dict(df[column_name].value_counts().rows())  # type: ignore
    # exclude counts of None values from frequencies if exist:
    values2counts.pop(None, None)  # type: ignore

    return BoolStatisticsItem(
        nan_count=nan_count,
        nan_proportion=nan_proportion,
        frequencies={str(key): freq for key, freq in values2counts.items()},
    )


def compute_string_statistics(
    df: pl.dataframe.frame.DataFrame,
    column_name: str,
    n_bins: int,
    n_samples: int,
    dtype: Optional[str],
) -> Union[CategoricalStatisticsItem, NumericalStatisticsItem]:
    if dtype != "large_string":
        n_unique = df[column_name].n_unique()
        nan_count = df[column_name].null_count()
        nan_proportion = np.round(nan_count / n_samples, DECIMALS).item() if nan_count != 0 else 0.0

        if n_unique <= MAX_NUM_STRING_LABELS:
            labels2counts: dict[str, int] = dict(df[column_name].value_counts().rows())  # type: ignore
            logging.debug(f"{n_unique=} {nan_count=} {nan_proportion=} {labels2counts=}")
            # exclude counts of None values from frequencies if exist:
            labels2counts.pop(None, None)  # type: ignore
            return CategoricalStatisticsItem(
                nan_count=nan_count,
                nan_proportion=nan_proportion,
                no_label_count=0,
                no_label_proportion=0.0,
                n_unique=len(labels2counts),
                frequencies=labels2counts,
            )

    lengths_df = df.select(pl.col(column_name)).with_columns(
        pl.col(column_name).str.len_chars().alias(f"{column_name}_len")
    )
    return compute_numerical_statistics(
        df=lengths_df,
        column_name=f"{column_name}_len",
        n_bins=n_bins,
        n_samples=n_samples,
        column_type=ColumnType.INT,
    )


def compute_descriptive_statistics_for_features(
    path: Path,
    string_features: Optional[dict[str, dict[str, Any]]],
    class_label_features: Optional[dict[str, dict[str, Any]]],
    numerical_features: Optional[dict[str, dict[str, Any]]],
    bool_features: Optional[dict[str, dict[str, Any]]],
    histogram_num_bins: int,
    num_examples: int,
) -> list[StatisticsPerColumnItem]:
    stats = []

    if string_features:
        logging.info(f"Compute statistics for string columns {string_features} with polars. ")
        for feature_name, feature in tqdm(string_features.items()):
            logging.info(f"Compute for string column '{feature_name}'")
            df = pl.read_parquet(path, columns=[feature_name])
            string_column_stats = compute_string_statistics(
                df,
                feature_name,
                n_bins=histogram_num_bins,
                n_samples=num_examples,
                dtype=feature.get("dtype"),
            )
            stats.append(
                StatisticsPerColumnItem(
                    column_name=feature_name,
                    column_type=ColumnType.STRING_LABEL
                    if "frequencies" in string_column_stats
                    else ColumnType.STRING_TEXT,
                    column_statistics=string_column_stats,
                )
            )

    if class_label_features:
        logging.info(f"Compute statistics for categorical columns {class_label_features} with polars. ")
        class_label_features = Features.from_dict(class_label_features)
        for feature_name, feature in tqdm(class_label_features.items()):  # type: ignore
            logging.info(f"Compute statistics for ClassLabel feature '{feature_name}'")
            df = pl.read_parquet(path, columns=[feature_name])
            cat_column_stats: CategoricalStatisticsItem = compute_class_label_statistics(
                df,
                feature_name,
                class_label_feature=feature,
                n_samples=num_examples,
            )
            stats.append(
                StatisticsPerColumnItem(
                    column_name=feature_name,
                    column_type=ColumnType.CLASS_LABEL,
                    column_statistics=cat_column_stats,
                )
            )

    if numerical_features:
        logging.info(f"Compute statistics for numerical columns {numerical_features} with polars. ")
        for feature_name, feature in tqdm(numerical_features.items()):
            logging.info(f"Compute for numerical column '{feature_name}'")
            column_type = ColumnType.FLOAT if feature["dtype"] in FLOAT_DTYPES else ColumnType.INT
            df = pl.read_parquet(path, columns=[feature_name])
            numerical_column_stats = compute_numerical_statistics(
                df,
                column_name=feature_name,
                n_bins=histogram_num_bins,
                n_samples=num_examples,
                column_type=column_type,
            )
            stats.append(
                StatisticsPerColumnItem(
                    column_name=feature_name,
                    column_type=column_type,
                    column_statistics=numerical_column_stats,
                )
            )

    if bool_features:
        logging.info(f"Compute statistics for boolean columns {bool_features} with polars. ")
        for feature_name, feature in tqdm(bool_features.items()):
            df = pl.read_parquet(path, columns=[feature_name])
            bool_column_stats = compute_bool_statistics(
                df,
                column_name=feature_name,
                n_samples=num_examples,
            )
            stats.append(
                StatisticsPerColumnItem(
                    column_name=feature_name,
                    column_type=ColumnType.BOOL,
                    column_statistics=bool_column_stats,
                )
            )

    return stats


def compute_descriptive_statistics_response(
    dataset: str,
    config: str,
    split: str,
    local_parquet_directory: Path,
    hf_token: Optional[str],
    parquet_revision: str,
    histogram_num_bins: int,
    max_split_size_bytes: int,
) -> SplitDescriptiveStatisticsResponse:
    """
    Compute statistics and get response for the `split-descriptive-statistics` step.
    Currently, integers, floats and ClassLabel features are supported.
    Args:
        dataset (`str`):
            Name of a dataset.
        config (`str`):
            Requested dataset configuration name.
        split (`str`):
            Requested dataset split.
        local_parquet_directory (`Path`):
            Path to a local directory where the dataset's parquet files are stored. We download these files locally
            because it enables fast querying and statistics computation.
        hf_token (`str`, `optional`):
            An app authentication token with read access to all the datasets.
        parquet_revision (`str`):
            The git revision (e.g. "refs/convert/parquet") from where to download the dataset's parquet files.
        histogram_num_bins (`int`):
            (Maximum) number of bins to compute histogram for numerical data.
            The resulting number of bins might be lower than the requested one for integer data.
        max_split_size_bytes (`int`):
            Maximum split size in bytes to compute statistics.
            For partial datasets that means that only data up to this size is counted.

    Returns:
        `SplitDescriptiveStatisticsResponse`: An object with the statistics response for a requested split, per each
        numerical (int and float), boolean or ClassLabel feature.

    Raises the following errors:
        - [`libcommon.exceptions.PreviousStepFormatError`]
            If the content of the previous step does not have the expected format.
        - [`libcommon.exceptions.ParquetResponseEmptyError`]
            If response for `config-parquet-and-info` doesn't have any parquet files.
        - [`libcommon.exceptions.NoSupportedFeaturesError`]
            If requested dataset doesn't have any supported for statistics computation features.
            Currently, floats, integers and ClassLabels are supported.
        - [`libcommon.exceptions.StatisticsComputationError`]
            If there was some unexpected behaviour during statistics computation.
    """

    logging.info(f"Compute descriptive statistics for {dataset=}, {config=}, {split=}")

    config_parquet_and_info_step = "config-parquet-and-info"
    parquet_and_info_best_response = get_previous_step_or_raise(
        kinds=[config_parquet_and_info_step],
        dataset=dataset,
        config=config,
    )
    content_parquet_and_info = parquet_and_info_best_response.response["content"]
    try:
        split_parquet_files = [
            parquet_file
            for parquet_file in content_parquet_and_info["parquet_files"]
            if parquet_file["config"] == config and parquet_file["split"] == split
        ]
        dataset_info = content_parquet_and_info["dataset_info"]
    except KeyError as e:
        raise PreviousStepFormatError(
            (
                f"Previous step '{config_parquet_and_info_step}' did not return the expected content: "
                "'parquet_files' or 'dataset_info'. "
            ),
            e,
        ) from e

    if not split_parquet_files:
        raise ParquetResponseEmptyError("No parquet files found.")
    features = dataset_info.get("features")
    if features is None:
        raise PreviousStepFormatError(
            f"Previous step '{config_parquet_and_info_step}' did not return the expected content: "
            "no features found in 'dataset_info'. "
        )

    num_parquet_files_to_index = 0
    total_bytes = 0
    split_directory = split_parquet_files[0]["url"].rsplit("/", 2)[1]
    partial_parquet_export = parquet_export_is_partial(split_parquet_files[0]["url"])
    for parquet_file_id, parquet_file in enumerate(split_parquet_files):
        num_parquet_files_to_index += 1
        parquet_file_size_bytes = parquet_file["size"]
        total_bytes += parquet_file_size_bytes
        if total_bytes > max_split_size_bytes:
            break
    partial = partial_parquet_export or (num_parquet_files_to_index < len(split_parquet_files))
    split_parquet_files = split_parquet_files[:num_parquet_files_to_index]

    # store data as local parquet files for fast querying
    os.environ["HF_HUB_ENABLE_HF_TRANSFER"] = "1"
    logging.info(f"Downloading remote parquet files to a local directory {local_parquet_directory}. ")
    # For directories like "partial-train" for the file at "en/partial-train/0000.parquet" in the C4 dataset.
    # Note that "-" is forbidden for split names so it doesn't create directory names collisions.
<<<<<<< HEAD
=======
    split_directory = extract_split_name_from_parquet_url(split_parquet_files[0]["url"])
>>>>>>> 4d4b2f1e
    for parquet_file in split_parquet_files:
        retry_download_hub_file = retry(on=[ReadTimeout], sleeps=HF_HUB_HTTP_ERROR_RETRY_SLEEPS)(hf_hub_download)
        retry_download_hub_file(
            repo_type=REPO_TYPE,
            revision=parquet_revision,
            repo_id=dataset,
            filename=f"{config}/{split_directory}/{parquet_file['filename']}",
            local_dir=local_parquet_directory,
            local_dir_use_symlinks=False,
            token=hf_token,
            cache_dir=local_parquet_directory,
            force_download=True,
            resume_download=False,
        )

    local_parquet_glob_path = Path(local_parquet_directory) / config / f"{split_directory}/*.parquet"

    num_examples = pl.read_parquet(
        local_parquet_glob_path, columns=[pl.scan_parquet(local_parquet_glob_path).columns[0]]
    ).shape[0]

    class_label_features = {
        feature_name: feature
        for feature_name, feature in features.items()
        if isinstance(feature, dict) and feature.get("_type") == "ClassLabel"
    }
    numerical_features = {
        feature_name: feature
        for feature_name, feature in features.items()
        if isinstance(feature, dict) and feature.get("_type") == "Value" and feature.get("dtype") in NUMERICAL_DTYPES
    }
    string_features = {
        feature_name: feature
        for feature_name, feature in features.items()
        if isinstance(feature, dict) and feature.get("_type") == "Value" and feature.get("dtype") in STRING_DTYPES
    }
    bool_features = {
        feature_name: feature
        for feature_name, feature in features.items()
        if isinstance(feature, dict) and feature.get("_type") == "Value" and feature.get("dtype") == "bool"
    }
    if not class_label_features and not numerical_features and not string_features:
        raise NoSupportedFeaturesError(
            "No columns for statistics computation found. Currently supported feature types are: "
            f"{NUMERICAL_DTYPES}, {STRING_DTYPES} and ClassLabel. "
        )

    logging.info(f"Compute statistics for {dataset=} {config=} {split=} with polars. ")

    stats = compute_descriptive_statistics_for_features(
        path=local_parquet_glob_path,
        string_features=string_features,
        class_label_features=class_label_features,
        numerical_features=numerical_features,
        bool_features=bool_features,
        num_examples=num_examples,
        histogram_num_bins=histogram_num_bins,
    )

    return SplitDescriptiveStatisticsResponse(
        num_examples=num_examples,
        statistics=sorted(stats, key=lambda x: x["column_name"]),
        partial=partial,
    )


class SplitDescriptiveStatisticsJobRunner(SplitJobRunnerWithCache):
    descriptive_statistics_config: DescriptiveStatisticsConfig

    def __init__(
        self,
        job_info: JobInfo,
        app_config: AppConfig,
        statistics_cache_directory: StrPath,
    ):
        super().__init__(
            job_info=job_info,
            app_config=app_config,
            cache_directory=Path(statistics_cache_directory),
        )
        self.descriptive_statistics_config = app_config.descriptive_statistics

    @staticmethod
    def get_job_type() -> str:
        return "split-descriptive-statistics"

    def compute(self) -> CompleteJobResult:
        if self.cache_subdirectory is None:
            raise CacheDirectoryNotInitializedError("Cache directory has not been initialized.")
        return CompleteJobResult(
            compute_descriptive_statistics_response(
                dataset=self.dataset,
                config=self.config,
                split=self.split,
                local_parquet_directory=self.cache_subdirectory,
                hf_token=self.app_config.common.hf_token,
                parquet_revision=self.descriptive_statistics_config.parquet_revision,
                histogram_num_bins=self.descriptive_statistics_config.histogram_num_bins,
                max_split_size_bytes=self.descriptive_statistics_config.max_split_size_bytes,
            )
        )<|MERGE_RESOLUTION|>--- conflicted
+++ resolved
@@ -19,11 +19,8 @@
     PreviousStepFormatError,
     StatisticsComputationError,
 )
-<<<<<<< HEAD
+from libcommon.parquet_utils import extract_split_name_from_parquet_url
 from libcommon.parquet_utils import parquet_export_is_partial
-=======
-from libcommon.parquet_utils import extract_split_name_from_parquet_url
->>>>>>> 4d4b2f1e
 from libcommon.simple_cache import get_previous_step_or_raise
 from libcommon.storage import StrPath
 from requests.exceptions import ReadTimeout
@@ -550,10 +547,7 @@
     logging.info(f"Downloading remote parquet files to a local directory {local_parquet_directory}. ")
     # For directories like "partial-train" for the file at "en/partial-train/0000.parquet" in the C4 dataset.
     # Note that "-" is forbidden for split names so it doesn't create directory names collisions.
-<<<<<<< HEAD
-=======
     split_directory = extract_split_name_from_parquet_url(split_parquet_files[0]["url"])
->>>>>>> 4d4b2f1e
     for parquet_file in split_parquet_files:
         retry_download_hub_file = retry(on=[ReadTimeout], sleeps=HF_HUB_HTTP_ERROR_RETRY_SLEEPS)(hf_hub_download)
         retry_download_hub_file(
