--- conflicted
+++ resolved
@@ -693,17 +693,6 @@
     transform_column = FloatColumn
 
     @staticmethod
-<<<<<<< HEAD
-    def get_duration(example: Optional[dict[str, Any]]) -> Optional[float]:
-        """Get audio durations"""
-        if example is None:
-            return None
-        with io.BytesIO(example["bytes"]) as f:
-            return librosa.get_duration(path=f)  # type: ignore   # expects PathLike but BytesIO also works
-
-    @classmethod
-    def transform(cls, example: Optional[dict[str, Any]]) -> Optional[float]:
-=======
     def get_duration(example: Optional[Union[bytes, dict[str, Any]]]) -> Optional[float]:
         """Get audio durations"""
         if example is None:
@@ -714,7 +703,6 @@
 
     @classmethod
     def transform(cls, example: Optional[Union[bytes, dict[str, Any]]]) -> Optional[float]:
->>>>>>> 47405086
         return cls.get_duration(example)
 
 
@@ -722,20 +710,12 @@
     transform_column = IntColumn
 
     @staticmethod
-<<<<<<< HEAD
-    def get_width(example: Optional[dict[str, Any]]) -> Optional[int]:
-        """Get image widths."""
-        if example is None:
-            return None
-        with io.BytesIO(example["bytes"]) as f:
-=======
     def get_width(example: Optional[Union[bytes, dict[str, Any]]]) -> Optional[int]:
         """Get image widths."""
         if example is None:
             return None
         example_bytes = example["bytes"] if isinstance(example, dict) else example
         with io.BytesIO(example_bytes) as f:
->>>>>>> 47405086
             image = Image.open(f)
             return image.size[0]
 
@@ -749,11 +729,7 @@
             return image.size
 
     @classmethod
-<<<<<<< HEAD
-    def transform(cls, example: Optional[dict[str, Any]]) -> Optional[int]:
-=======
     def transform(cls, example: Optional[Union[bytes, dict[str, Any]]]) -> Optional[int]:
->>>>>>> 47405086
         return cls.get_width(example)
 
 
