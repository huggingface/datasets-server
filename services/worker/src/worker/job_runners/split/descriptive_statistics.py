--- conflicted
+++ resolved
@@ -846,21 +846,16 @@
     )
 
     for column in columns:
-<<<<<<< HEAD
         if isinstance(column, AudioColumn):
             column_stats = column.compute_and_prepare_response(local_parquet_directory)
         else:
-            data = pl.read_parquet(local_parquet_glob_path, columns=[column.name])
+            try:
+                data = pl.read_parquet(local_parquet_glob_path, columns=[column.name])
+            except Exception as error:
+                raise PolarsParquetReadError(
+                    f"Error reading parquet file(s) at {local_parquet_glob_path=}, columns=[{column.name}]: {error}", error
+                )
             column_stats = column.compute_and_prepare_response(data)
-=======
-        try:
-            data = pl.read_parquet(local_parquet_glob_path, columns=[column.name])
-        except Exception as error:
-            raise PolarsParquetReadError(
-                f"Error reading parquet file(s) at {local_parquet_glob_path=}, columns=[{column.name}]: {error}", error
-            )
-        column_stats = column.compute_and_prepare_response(data)
->>>>>>> 5c1572ac
         all_stats.append(column_stats)
 
     if not all_stats:
