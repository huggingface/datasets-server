--- conflicted
+++ resolved
@@ -42,14 +42,8 @@
     split: str,
     rows: list[Row],
     features: Features,
-<<<<<<< HEAD
     storage_options: DirectoryStorageOptions,
-) -> List[Row]:
-=======
-    assets_base_url: str,
-    assets_directory: StrPath,
 ) -> list[Row]:
->>>>>>> 0b77f09b
     return [
         {
             featureName: get_cell_value(
