--- conflicted
+++ resolved
@@ -32,17 +32,12 @@
 from worker.config import AppConfig, FirstRowsConfig
 from worker.dtos import CompleteJobResult, JobRunnerInfo, Row, SplitFirstRowsResponse
 from worker.job_runners.split.split_job_runner import SplitJobRunnerWithDatasetsCache
-<<<<<<< HEAD
 from worker.utils import (
     check_split_exists,
     create_truncated_row_items,
     get_json_size,
     get_rows_or_raise,
-    to_features_list,
 )
-=======
-from worker.utils import create_truncated_row_items, get_json_size, get_rows_or_raise
->>>>>>> 39671925
 
 
 def transform_rows(
