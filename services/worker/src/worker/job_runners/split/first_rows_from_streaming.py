# SPDX-License-Identifier: Apache-2.0
# Copyright 2022 The HuggingFace Authors.

import functools
import itertools
import logging
import time
import warnings
from http import HTTPStatus
from pathlib import Path
from typing import Any, Callable, List, Literal, Mapping, Optional, TypeVar, Union, cast

from datasets import (
    Dataset,
    DownloadConfig,
    Features,
    IterableDataset,
    get_dataset_config_info,
    load_dataset,
)
from libcommon.constants import (
    PROCESSING_STEP_SPLIT_FIRST_ROWS_FROM_PARQUET_VERSION,
    PROCESSING_STEP_SPLIT_FIRST_ROWS_FROM_STREAMING_VERSION,
)
from libcommon.processing_graph import ProcessingStep
from libcommon.queue import JobInfo
from libcommon.simple_cache import DoesNotExist, SplitFullName, get_response
from libcommon.storage import StrPath

from worker.config import AppConfig, FirstRowsConfig
from worker.features import get_cell_value
from worker.job_runner import (
    CompleteJobResult,
    ConfigNotFoundError,
    JobRunnerError,
    ParameterMissingError,
    SplitNotFoundError,
)
from worker.job_runners._datasets_based_job_runner import DatasetsBasedJobRunner
from worker.utils import (
    SplitFirstRowsResponse,
    create_truncated_row_items,
    get_json_size,
    to_features_list,
)

SplitFirstRowsFromStreamingJobRunnerErrorCode = Literal[
    "SplitsNamesError",
    "EmptyDatasetError",
    "InfoError",
    "FeaturesError",
    "StreamingRowsError",
    "NormalRowsError",
    "RowsPostProcessingError",
    "TooManyColumnsError",
    "TooBigContentError",
    "PreviousStepStatusError",
    "PreviousStepFormatError",
    "ResponseAlreadyComputedError",
]


class SplitFirstRowsFromStreamingJobRunnerError(JobRunnerError):
    """Base class for exceptions in this module."""

    def __init__(
        self,
        message: str,
        status_code: HTTPStatus,
        code: SplitFirstRowsFromStreamingJobRunnerErrorCode,
        cause: Optional[BaseException] = None,
        disclose_cause: bool = False,
    ):
        super().__init__(
            message=message, status_code=status_code, code=code, cause=cause, disclose_cause=disclose_cause
        )


class SplitsNamesError(SplitFirstRowsFromStreamingJobRunnerError):
    """Raised when the split names could not be fetched."""

    def __init__(self, message: str, cause: Optional[BaseException] = None):
        super().__init__(message, HTTPStatus.INTERNAL_SERVER_ERROR, "SplitsNamesError", cause, True)


class EmptyDatasetError(SplitFirstRowsFromStreamingJobRunnerError):
    """Raised when the dataset has no data."""

    def __init__(self, message: str, cause: Optional[BaseException] = None):
        super().__init__(message, HTTPStatus.INTERNAL_SERVER_ERROR, "EmptyDatasetError", cause, True)


class InfoError(SplitFirstRowsFromStreamingJobRunnerError):
    """Raised when the info could not be fetched."""

    def __init__(self, message: str, cause: Optional[BaseException] = None):
        super().__init__(message, HTTPStatus.INTERNAL_SERVER_ERROR, "InfoError", cause, True)


class FeaturesError(SplitFirstRowsFromStreamingJobRunnerError):
    """Raised when the features could not be fetched."""

    def __init__(self, message: str, cause: Optional[BaseException] = None):
        super().__init__(message, HTTPStatus.INTERNAL_SERVER_ERROR, "FeaturesError", cause, True)


class StreamingRowsError(SplitFirstRowsFromStreamingJobRunnerError):
    """Raised when the rows could not be fetched in streaming mode."""

    def __init__(self, message: str, cause: Optional[BaseException] = None):
        super().__init__(message, HTTPStatus.INTERNAL_SERVER_ERROR, "StreamingRowsError", cause, True)


class NormalRowsError(SplitFirstRowsFromStreamingJobRunnerError):
    """Raised when the rows could not be fetched in normal mode."""

    def __init__(self, message: str, cause: Optional[BaseException] = None):
        super().__init__(message, HTTPStatus.INTERNAL_SERVER_ERROR, "NormalRowsError", cause, True)


class RowsPostProcessingError(SplitFirstRowsFromStreamingJobRunnerError):
    """Raised when the rows could not be post-processed successfully."""

    def __init__(self, message: str, cause: Optional[BaseException] = None):
        super().__init__(message, HTTPStatus.INTERNAL_SERVER_ERROR, "RowsPostProcessingError", cause, False)


class TooManyColumnsError(SplitFirstRowsFromStreamingJobRunnerError):
    """Raised when the dataset exceeded the max number of columns."""

    def __init__(self, message: str, cause: Optional[BaseException] = None):
        super().__init__(message, HTTPStatus.INTERNAL_SERVER_ERROR, "TooManyColumnsError", cause, True)


class TooBigContentError(SplitFirstRowsFromStreamingJobRunnerError):
    """Raised when the first rows content exceeded the max size of bytes."""

    def __init__(self, message: str, cause: Optional[BaseException] = None):
        super().__init__(message, HTTPStatus.INTERNAL_SERVER_ERROR, "TooBigContentError", cause, False)


class PreviousStepStatusError(SplitFirstRowsFromStreamingJobRunnerError):
    """Raised when the previous step gave an error. The job should not have been created."""

    def __init__(self, message: str, cause: Optional[BaseException] = None):
        super().__init__(message, HTTPStatus.INTERNAL_SERVER_ERROR, "PreviousStepStatusError", cause, False)


class PreviousStepFormatError(SplitFirstRowsFromStreamingJobRunnerError):
    """Raised when the content of the previous step has not the expected format."""

    def __init__(self, message: str, cause: Optional[BaseException] = None):
        super().__init__(message, HTTPStatus.INTERNAL_SERVER_ERROR, "PreviousStepFormatError", cause, False)


FuncT = TypeVar("FuncT", bound=Callable[..., Any])


def retry(func: FuncT) -> FuncT:
    """retries with an increasing sleep before every attempt"""
    SLEEPS = [1, 7, 70, 7 * 60, 70 * 60]
    MAX_ATTEMPTS = len(SLEEPS)

    @functools.wraps(func)
    def decorator(*args: Any, **kwargs: Any) -> Any:
        attempt = 0
        last_err = None
        while attempt < MAX_ATTEMPTS:
            try:
                """always sleep before calling the function. It will prevent rate limiting in the first place"""
                duration = SLEEPS[attempt]
                logging.info(f"Sleep during {duration} seconds to preventively mitigate rate limiting.")
                time.sleep(duration)
                return func(*args, **kwargs)
            except ConnectionError as err:
                logging.info("Got a ConnectionError, possibly due to rate limiting. Let's retry.")
                last_err = err
                attempt += 1
        raise RuntimeError(f"Give up after {attempt} attempts with ConnectionError") from last_err

    return cast(FuncT, decorator)


Row = Mapping[str, Any]


@retry
def get_rows(
    dataset: str,
    config: str,
    split: str,
    streaming: bool,
    rows_max_number: int,
    use_auth_token: Union[bool, str, None] = False,
) -> List[Row]:
    download_config = DownloadConfig(delete_extracted=True)
    ds = load_dataset(
        dataset,
        name=config,
        split=split,
        streaming=streaming,
        use_auth_token=use_auth_token,
        download_config=download_config,
    )
    if streaming:
        if not isinstance(ds, IterableDataset):
            raise TypeError("load_dataset should return an IterableDataset in streaming mode")
    elif not isinstance(ds, Dataset):
        raise TypeError("load_dataset should return a Dataset in normal mode")
    rows_plus_one = list(itertools.islice(ds, rows_max_number + 1))
    # ^^ to be able to detect if a split has exactly ROWS_MAX_NUMBER rows
    if len(rows_plus_one) <= rows_max_number:
        logging.debug(f"all the rows in the split have been fetched ({len(rows_plus_one)})")
    else:
        logging.debug(f"the rows in the split have been truncated ({rows_max_number} rows)")
    return rows_plus_one[:rows_max_number]


def transform_rows(
    dataset: str,
    config: str,
    split: str,
    rows: List[Row],
    features: Features,
    assets_base_url: str,
    assets_directory: StrPath,
) -> List[Row]:
    return [
        {
            featureName: get_cell_value(
                dataset=dataset,
                config=config,
                split=split,
                row_idx=row_idx,
                cell=row[featureName] if featureName in row else None,
                featureName=featureName,
                fieldType=fieldType,
                assets_base_url=assets_base_url,
                assets_directory=assets_directory,
            )
            for (featureName, fieldType) in features.items()
        }
        for row_idx, row in enumerate(rows)
    ]


def compute_first_rows_response(
    dataset: str,
    config: str,
    split: str,
    assets_base_url: str,
    hf_token: Optional[str],
    min_cell_bytes: int,
    rows_max_bytes: int,
    rows_max_number: int,
    rows_min_number: int,
    columns_max_number: int,
    assets_directory: StrPath,
    max_size_fallback: Optional[int] = None,
) -> SplitFirstRowsResponse:
    """
    Get the response of /first-rows for one specific split of a dataset from huggingface.co.
    Dataset can be private or gated if you pass an acceptable token.

    It is assumed that the dataset exist and can be accessed using the token.

    Args:
        dataset (`str`):
            A namespace (user or an organization) and a repo name separated
            by a `/`.
        config (`str`):
            A configuration name.
        split (`str`):
            A split name.
        assets_base_url (`str`):
            The base url of the assets.
        hf_endpoint (`str`):
            The Hub endpoint (for example: "https://huggingface.co")
        hf_token (`str` or `None`):
            An authentication token (See https://huggingface.co/settings/token)
        max_size_fallback (`int` or `None`): **DEPRECATED**
            The maximum number of bytes of the split to fallback to normal mode if the streaming mode fails.
            This argument is now hard-coded to 100MB, and will be removed in a future version.
        rows_max_bytes (`int`):
            The maximum number of bytes of the response (else, the response is truncated).
        rows_max_number (`int`):
            The maximum number of rows of the response.
        rows_min_number (`int`):
            The minimum number of rows of the response.
        columns_max_number (`int`):
            The maximum number of columns supported.
        assets_directory (`str` or `pathlib.Path`):
            The directory where the assets are stored.
    Returns:
        [`SplitFirstRowsResponse`]: The list of first rows of the split.
    <Tip>
    Raises the following errors:
        - [`~job_runner.ConfigNotFoundError`]
          If the config does not exist in the dataset.
        - [`~job_runner.SplitNotFoundError`]
          If the split does not exist in the dataset.
        - [`~job_runners.split.first_rows.InfoError`]
          If the config info could not be obtained using the datasets library.
        - [`~job_runners.split.first_rows.FeaturesError`]
          If the split features could not be obtained using the datasets library.
        - [`~job_runners.split.first_rows.StreamingRowsError`]
          If the split rows could not be obtained using the datasets library in streaming mode.
        - [`~job_runners.split.first_rows.NormalRowsError`]
          If the split rows could not be obtained using the datasets library in normal mode.
        - [`~job_runners.split.first_rows.RowsPostProcessingError`]
          If the post-processing of the split rows failed, e.g. while saving the images or audio files to the assets.
        - [`~job_runners.split.first_rows.TooManyColumnsError`]
          If the number of columns (features) exceeds the maximum supported number of columns.
        - [`~job_runners.split.first_rows.TooBigContentError`]
          If the first rows content exceeds the maximum supported size of bytes.
    </Tip>
    """
    logging.info(f"get first-rows for dataset={dataset} config={config} split={split}")
    use_auth_token: Union[bool, str, None] = hf_token if hf_token is not None else False
    # first ensure the tuple (dataset, config, split) exists on the Hub
    try:
        upstream_response = get_response(kind="/split-names-from-streaming", dataset=dataset, config=config)
        splits_content = upstream_response["content"]["splits"]
    except DoesNotExist:
        raise ConfigNotFoundError(f"The config '{config}' does not exist for the dataset.'")
    except Exception as e:
        raise PreviousStepFormatError("Previous step did not return the expected content.") from e

    if upstream_response["http_status"] != HTTPStatus.OK:
        raise PreviousStepStatusError(
            f"Previous step gave an error: {upstream_response['http_status']}. This job should not have been created."
        )

    if split not in [split_item["split"] for split_item in splits_content]:
        raise SplitNotFoundError(f"The split '{split}' does not exist for the config '{config}' of the dataset.")
    # get the features
    try:
        info = get_dataset_config_info(
            path=dataset,
            config_name=config,
            use_auth_token=use_auth_token,
        )
    except Exception as err:
        raise InfoError(
            f"The info cannot be fetched for the config '{config}' of the dataset.",
            cause=err,
        ) from err
    if not info.features:
        try:
            # https://github.com/huggingface/datasets/blob/f5826eff9b06ab10dba1adfa52543341ef1e6009/src/datasets/iterable_dataset.py#L1255
            iterable_dataset = load_dataset(
                path=dataset,
                name=config,
                split=split,
                streaming=True,
                use_auth_token=use_auth_token,
            )
            if not isinstance(iterable_dataset, IterableDataset):
                raise TypeError("load_dataset should return an IterableDataset.")
            iterable_dataset = iterable_dataset._resolve_features()
            if not isinstance(iterable_dataset, IterableDataset):
                raise TypeError("load_dataset should return an IterableDataset.")
            features = iterable_dataset.features
        except Exception as err:
            raise FeaturesError(
                (
                    f"Cannot extract the features (columns) for the split '{split}' of the config '{config}' of the"
                    " dataset."
                ),
                cause=err,
            ) from err
    else:
        features = info.features

    if features and len(features) > columns_max_number:
        raise TooManyColumnsError(
            f"The number of columns ({len(features)}) exceeds the maximum supported number of columns"
            f" ({columns_max_number}). This is a current limitation of the datasets viewer. You can reduce the number"
            " of columns if you want the viewer to work."
        )

    # validate size of response without the rows
    features_list = to_features_list(features=features)
    response_features_only: SplitFirstRowsResponse = {
        "dataset": dataset,
        "config": config,
        "split": split,
        "features": features_list,
        "rows": [],
    }

    surrounding_json_size = get_json_size(response_features_only)
    if surrounding_json_size > rows_max_bytes:
        raise TooBigContentError(
            f"The size of the content of the first rows ({surrounding_json_size} B) exceeds the maximum"
            f" supported size ({rows_max_bytes} B) even after truncation. Please report the issue."
        )

    # get the rows
    try:
        rows = get_rows(
            dataset=dataset,
            config=config,
            split=split,
            streaming=True,
            rows_max_number=rows_max_number,
            use_auth_token=use_auth_token,
        )
    except Exception as err:
        MAX_SIZE_FALLBACK = 100_000_000
        if max_size_fallback:
            warnings.warn(
                (
                    f"The parameter 'max_size_fallback' is deprecated. The hard-coded value `{MAX_SIZE_FALLBACK}`"
                    " will be used instead."
                ),
                category=DeprecationWarning,
            )
        if info.size_in_bytes is None or info.size_in_bytes > MAX_SIZE_FALLBACK:
            raise StreamingRowsError(
                "Cannot load the dataset split (in streaming mode) to extract the first rows.",
                cause=err,
            ) from err
        try:
            rows = get_rows(
                dataset=dataset,
                config=config,
                split=split,
                streaming=False,
                rows_max_number=rows_max_number,
                use_auth_token=use_auth_token,
            )
        except Exception as err:
            raise NormalRowsError(
                "Cannot load the dataset split (in normal download mode) to extract the first rows.",
                cause=err,
            ) from err
    # transform the rows, if needed (e.g. save the images or audio to the assets, and return their URL)
    try:
        transformed_rows = transform_rows(
            dataset=dataset,
            config=config,
            split=split,
            rows=rows,
            features=features,
            assets_base_url=assets_base_url,
            assets_directory=assets_directory,
        )
    except Exception as err:
        raise RowsPostProcessingError(
            "Server error while post-processing the split rows. Please report the issue.",
            cause=err,
        ) from err

    # truncate the rows to fit within the restrictions, and prepare them as RowItems
    row_items = create_truncated_row_items(
        rows=transformed_rows,
        min_cell_bytes=min_cell_bytes,
        rows_max_bytes=rows_max_bytes - surrounding_json_size,
        rows_min_number=rows_min_number,
    )

    response = response_features_only
    response["rows"] = row_items

    # return the response
    return response


class SplitFirstRowsFromStreamingJobRunner(DatasetsBasedJobRunner):
    assets_directory: StrPath
    first_rows_config: FirstRowsConfig

    @staticmethod
    def get_job_type() -> str:
        return "split-first-rows-from-streaming"

    @staticmethod
    def get_job_runner_version() -> int:
        return PROCESSING_STEP_SPLIT_FIRST_ROWS_FROM_STREAMING_VERSION

    def __init__(
        self,
        job_info: JobInfo,
        app_config: AppConfig,
        processing_step: ProcessingStep,
        first_rows_config: FirstRowsConfig,
        hf_datasets_cache: Path,
        assets_directory: StrPath,
    ) -> None:
        super().__init__(
            job_info=job_info,
            app_config=app_config,
            processing_step=processing_step,
            hf_datasets_cache=hf_datasets_cache,
        )
        self.first_rows_config = first_rows_config
        self.assets_directory = assets_directory
        self.assets_base_url = app_config.assets.base_url

    def compute(self) -> CompleteJobResult:
<<<<<<< HEAD
        if self.dataset is None:
            raise ParameterMissingError("'dataset' parameter is required")
        if self.config is None:
            raise ParameterMissingError("'config' parameter is required")
        if self.split is None:
            raise ParameterMissingError("'split' parameter is required")
=======
        if self.config is None or self.split is None:
            raise ValueError("config and split are required")
        self.raise_if_parallel_response_exists(
            parallel_job_type="split-first-rows-from-parquet",
            parallel_job_version=PROCESSING_STEP_SPLIT_FIRST_ROWS_FROM_PARQUET_VERSION,
        )
>>>>>>> 2cd18afd
        return CompleteJobResult(
            compute_first_rows_response(
                dataset=self.dataset,
                config=self.config,
                split=self.split,
                assets_base_url=self.assets_base_url,
                assets_directory=self.assets_directory,
                hf_token=self.common_config.hf_token,
                min_cell_bytes=self.first_rows_config.min_cell_bytes,
                rows_max_bytes=self.first_rows_config.max_bytes,
                rows_max_number=self.first_rows_config.max_number,
                rows_min_number=self.first_rows_config.min_number,
                columns_max_number=self.first_rows_config.columns_max_number,
            )
        )

    def get_new_splits(self, _: Mapping[str, Any]) -> set[SplitFullName]:
        """Get the set of new splits, from the content created by compute."""
        if self.config is None or self.split is None:
            raise ValueError("config and split are required")
        return {SplitFullName(dataset=self.dataset, config=self.config, split=self.split)}<|MERGE_RESOLUTION|>--- conflicted
+++ resolved
@@ -499,21 +499,16 @@
         self.assets_base_url = app_config.assets.base_url
 
     def compute(self) -> CompleteJobResult:
-<<<<<<< HEAD
         if self.dataset is None:
             raise ParameterMissingError("'dataset' parameter is required")
         if self.config is None:
             raise ParameterMissingError("'config' parameter is required")
         if self.split is None:
             raise ParameterMissingError("'split' parameter is required")
-=======
-        if self.config is None or self.split is None:
-            raise ValueError("config and split are required")
         self.raise_if_parallel_response_exists(
             parallel_job_type="split-first-rows-from-parquet",
             parallel_job_version=PROCESSING_STEP_SPLIT_FIRST_ROWS_FROM_PARQUET_VERSION,
         )
->>>>>>> 2cd18afd
         return CompleteJobResult(
             compute_first_rows_response(
                 dataset=self.dataset,
