--- conflicted
+++ resolved
@@ -7,11 +7,8 @@
 import sys
 import traceback
 import warnings
-<<<<<<< HEAD
 from collections.abc import Iterable
-=======
 from dataclasses import dataclass, field
->>>>>>> 1f5c6808
 from fnmatch import fnmatch
 from itertools import count, islice
 from typing import Literal, Optional, TypeVar, Union, overload
@@ -263,7 +260,6 @@
             )
 
 
-<<<<<<< HEAD
 T = TypeVar("T")
 
 
@@ -285,7 +281,8 @@
     it, indices = iter(it), count()
     while batch := list(islice(it, n)):
         yield (list(islice(indices, len(batch))), batch) if with_indices else batch
-=======
+
+        
 FileExtensionTuple = tuple[str, Optional[str]]
 
 
@@ -333,5 +330,4 @@
     if recursive and extension.lstrip(".") in SINGLE_FILE_COMPRESSION_EXTENSION_TO_PROTOCOL:
         uncompressed_extension = get_file_extension(base, recursive=False, clean=False)
         return FileExtension(extension=extension, uncompressed_extension=uncompressed_extension.extension)
-    return FileExtension(extension=extension)
->>>>>>> 1f5c6808
+    return FileExtension(extension=extension)