import logging
import re
from collections.abc import Mapping
from http import HTTPStatus
from itertools import islice
from typing import Any, Optional, Union

from datasets import ClassLabel, Features, Image, Value
from libapi.authentication import auth_check
from libapi.exceptions import (
    ApiError,
    MissingRequiredParameterError,
    UnexpectedApiError,
)
from libapi.request import get_request_parameter
from libapi.utils import (
    Endpoint,
    are_valid_parameters,
    get_cache_entry_from_step,
    get_json_api_error_response,
    get_json_error_response,
    get_json_ok_response,
)
from libcommon.constants import CROISSANT_MAX_CONFIGS, DATASET_INFO_KIND
from libcommon.croissant_utils import get_record_set
from libcommon.prometheus import StepProfiler
from libcommon.storage_client import StorageClient
from starlette.requests import Request
from starlette.responses import Response

MAX_COLUMNS = 1_000
# ^ same value as the default for FIRST_ROWS_COLUMNS_MAX_NUMBER (see services/worker)


HF_TO_CROISSANT_VALUE_TYPE = {
    "string": "sc:Text",
    "int32": "sc:Integer",
    "int64": "sc:Integer",
    "float32": "sc:Float",
    "float64": "sc:Float",
    "bool": "sc:Boolean",
}

NAME_PATTERN_REGEX = "[^a-zA-Z0-9\\-_\\.]"


def _escape_name(name: str, names: set[str]) -> str:
    """Escapes names and IDs in Croissant.

    Reasons:
    - `/` are used in the syntax as delimiters. So we replace them.
    - Two FileObject/FileSet/RecordSet/Fields cannot have the same ID. So we append a postfix in case it happens.

    Args:
        name: The initial non-escaped name.
        names: The set of already existing names.
    Returns:
        `str`: The escaped name.
    """
    escaped_name = re.sub(NAME_PATTERN_REGEX, "_", name)
    while escaped_name in names:
        escaped_name = f"{escaped_name}_0"
    names.add(escaped_name)
    return escaped_name


def _extract_doi_tag(info: Mapping[str, Any]) -> Union[str, None]:
    """Extracts https://huggingface.co/docs/hub/en/doi."""
    tags = info.get("tags", [])
    if isinstance(tags, list):
        for tag in tags:
            if isinstance(tag, str) and tag.startswith("doi:"):
                return tag.replace("doi:", "", 1)
    return None


def _remove_none_values(json: Mapping[str, Any]) -> Mapping[str, Any]:
    """Removes None values in the first depth of a dict."""
    return {k: v for k, v in json.items() if v is not None}


def get_croissant_from_dataset_infos(
    dataset: str, infos: list[Mapping[str, Any]], partial: bool, full_jsonld: bool
) -> Mapping[str, Any]:
    repo_name = "repo"
    names: set[str] = set(repo_name)
    distribution = [
        _remove_none_values(
            {
<<<<<<< HEAD
                "@type": "cr:FileObject",
=======
                "@type": "sc:FileObject",
>>>>>>> e39f7308
                "@id": repo_name,
                "name": repo_name,
                "description": "The Hugging Face git repository.",
                "contentUrl": f"https://huggingface.co/datasets/{dataset}/tree/refs%2Fconvert%2Fparquet",
                "encodingFormat": "git+https",
                "sha256": "https://github.com/mlcommons/croissant/issues/80",
            }
        )
    ]
    identifier = None
    _license = None
    record_set = []
    for info in infos:
        description_body = ""
        _license = info.get("license")
        identifier = _extract_doi_tag(info)
        config = info["config_name"]
        features = Features.from_dict(info["features"])
        fields: list[dict[str, Any]] = []
        splits = list(info["splits"])
        distribution_name = _escape_name(f"parquet-files-for-config-{config}", names)
        distribution.append(
            _remove_none_values(
                {
<<<<<<< HEAD
                    "@type": "cr:FileSet",
                    "@id": distribution_name,
                    "name": distribution_name,
                    "description": "The underlying Parquet files as converted by Hugging Face (see: https://huggingface.co/docs/datasets-server/parquet).",
=======
                    "@type": "sc:FileSet",
                    "@id": distribution_name,
                    "name": distribution_name,
>>>>>>> e39f7308
                    "containedIn": {"@id": repo_name},
                    "encodingFormat": "application/x-parquet",
                    "includes": f"{config}/*/*.parquet",
                }
            )
        )
        skipped_columns = []
        record_set_name = get_record_set(dataset=dataset, config_name=config)
        record_set_name = _escape_name(record_set_name, names)
        for column, feature in features.items():
            if len(fields) >= MAX_COLUMNS and not full_jsonld:
                description_body += f"\n- {len(features) - MAX_COLUMNS} skipped column{'s' if len(features) - MAX_COLUMNS > 1 else ''} (max number of columns reached)"
                break
            fields_names: set[str] = set()
            field_name = f"{record_set_name}/{_escape_name(column, fields_names)}"
            if isinstance(feature, Value) and feature.dtype in HF_TO_CROISSANT_VALUE_TYPE:
                field_name = _escape_name(column, fields_names)
                fields.append(
                    {
                        "@type": "cr:Field",
                        "@id": field_name,
                        "name": field_name,
                        "description": f"Column '{column}' from the Hugging Face parquet file.",
                        "dataType": HF_TO_CROISSANT_VALUE_TYPE[feature.dtype],
                        "source": {"fileSet": {"@id": distribution_name}, "extract": {"column": column}},
                    }
                )
            elif isinstance(feature, Image):
                field_name = _escape_name(column, fields_names)
                fields.append(
                    {
                        "@type": "cr:Field",
                        "@id": field_name,
                        "name": field_name,
                        "description": f"Image column '{column}' from the Hugging Face parquet file.",
                        "dataType": "sc:ImageObject",
                        "source": {
                            "fileSet": {"@id": distribution_name},
                            "extract": {"column": column},
                            "transform": {"jsonPath": "bytes"},
                        },
                    }
                )
            elif isinstance(feature, ClassLabel):
                field_name = _escape_name(column, fields_names)
                fields.append(
                    {
                        "@type": "cr:Field",
                        "@id": field_name,
                        "name": field_name,
                        "description": f"ClassLabel column '{column}' from the Hugging Face parquet file.\nLabels:\n"
                        + ", ".join(f"{name} ({i})" for i, name in enumerate(feature.names)),
                        "dataType": "sc:Integer",
                        "source": {"fileSet": {"@id": distribution_name}, "extract": {"column": column}},
                    }
                )
            else:
                skipped_columns.append(column)
        description = f"{dataset} - '{config}' subset"
        if partial:
            description += " (first 5GB)"
        if len(splits) > 1:
            description_body += f"\n- {len(splits)} split{'s' if len(splits) > 1 else ''}: {', '.join(splits)}"
        if skipped_columns:
            description_body += f"\n- {len(skipped_columns)} skipped column{'s' if len(skipped_columns) > 1 else ''}: {', '.join(skipped_columns)}"
        if description_body:
            description += "\n\nAdditional information:"
            description += description_body
        record_set_name = _escape_name(record_set_name, names)
        record_set.append(
            _remove_none_values(
                {
                    "@type": "cr:RecordSet",
                    "@id": record_set_name,
                    "name": record_set_name,
                    "description": description,
                    "field": fields,
                }
            )
        )
    context = {
        "@language": "en",
        "@vocab": "https://schema.org/",
        "citeAs": "cr:citeAs",
        "column": "cr:column",
        "conformsTo": "dct:conformsTo",
        "cr": "http://mlcommons.org/croissant/",
        "data": {"@id": "cr:data", "@type": "@json"},
        "dataBiases": "cr:dataBiases",
        "dataCollection": "cr:dataCollection",
        "dataType": {"@id": "cr:dataType", "@type": "@vocab"},
        "dct": "http://purl.org/dc/terms/",
        "extract": "cr:extract",
        "field": "cr:field",
        "fileProperty": "cr:fileProperty",
        "fileObject": "cr:fileObject",
        "fileSet": "cr:fileSet",
        "format": "cr:format",
        "includes": "cr:includes",
        "isEnumeration": "cr:isEnumeration",
        "isLiveDataset": "cr:isLiveDataset",
        "jsonPath": "cr:jsonPath",
        "key": "cr:key",
        "md5": "cr:md5",
        "parentField": "cr:parentField",
        "path": "cr:path",
        "personalSensitiveInformation": "cr:personalSensitiveInformation",
        "recordSet": "cr:recordSet",
        "references": "cr:references",
        "regex": "cr:regex",
        "repeated": "cr:repeated",
        "replace": "cr:replace",
        "sc": "https://schema.org/",
        "separator": "cr:separator",
        "source": "cr:source",
        "subField": "cr:subField",
        "transform": "cr:transform",
    }
    return _remove_none_values(
        {
            "@context": context,
            "@type": "sc:Dataset",
            "name": _escape_name(dataset, names),
            "conformsTo": "http://mlcommons.org/croissant/1.0",
            "description": f"{dataset} dataset hosted on Hugging Face and contributed by the HF Datasets community",
            "identifier": identifier,
            "license": _license,
            "url": f"https://huggingface.co/datasets/{dataset}",
            "distribution": distribution,
            "recordSet": record_set,
        }
    )


def _get_full_jsonld_parameter(request: Request) -> bool:
    """Parameter to retrieve the full JSON-LD (full=True) or a truncated/abridged JSON-LD (full=False) with less features."""
    full_jsonld = get_request_parameter(request, "full", default="true")
    if full_jsonld.lower() == "false":
        return False
    return True


def create_croissant_endpoint(
    hf_endpoint: str,
    blocked_datasets: list[str],
    hf_token: Optional[str] = None,
    hf_jwt_public_keys: Optional[list[str]] = None,
    hf_jwt_algorithm: Optional[str] = None,
    external_auth_url: Optional[str] = None,
    hf_timeout_seconds: Optional[float] = None,
    max_age_long: int = 0,
    max_age_short: int = 0,
    storage_clients: Optional[list[StorageClient]] = None,
) -> Endpoint:
    async def croissant_endpoint(request: Request) -> Response:
        endpoint_name = "croissant"
        context = f"endpoint: {endpoint_name}"
        revision: Optional[str] = None
        with StepProfiler(method="croissant_endpoint", step="all", context=context):
            try:
                with StepProfiler(
                    method="croissant_endpoint",
                    step="validate parameters and get processing steps",
                    context=context,
                ):
                    full_jsonld = _get_full_jsonld_parameter(request)
                    dataset = get_request_parameter(request, "dataset")
                    logging.debug(f"endpoint={endpoint_name} dataset={dataset}")
                    if not are_valid_parameters([dataset]):
                        raise MissingRequiredParameterError("Parameter 'dataset' is required")
                # if auth_check fails, it will raise an exception that will be caught below
                with StepProfiler(method="croissant_endpoint", step="check authentication", context=context):
                    await auth_check(
                        dataset,
                        external_auth_url=external_auth_url,
                        request=request,
                        hf_jwt_public_keys=hf_jwt_public_keys,
                        hf_jwt_algorithm=hf_jwt_algorithm,
                        hf_timeout_seconds=hf_timeout_seconds,
                    )
                # getting result based on processing steps
                with StepProfiler(method="croissant_endpoint", step="get info cache entry", context=context):
                    info_result = get_cache_entry_from_step(
                        processing_step_name=DATASET_INFO_KIND,
                        dataset=dataset,
                        config=None,
                        split=None,
                        hf_endpoint=hf_endpoint,
                        hf_token=hf_token,
                        blocked_datasets=blocked_datasets,
                        hf_timeout_seconds=hf_timeout_seconds,
                        storage_clients=storage_clients,
                    )
                content = info_result["content"]
                http_status = info_result["http_status"]
                error_code = info_result["error_code"]
                revision = info_result["dataset_git_revision"]
                if http_status == HTTPStatus.OK:
                    infos = list(islice(content["dataset_info"].values(), CROISSANT_MAX_CONFIGS))
                    partial = content["partial"]
                    with StepProfiler(method="croissant_endpoint", step="generate croissant json", context=context):
                        croissant = get_croissant_from_dataset_infos(
                            dataset=dataset,
                            infos=infos,
                            partial=partial,
                            full_jsonld=full_jsonld,
                        )
                    with StepProfiler(method="croissant_endpoint", step="generate OK response", context=context):
                        return get_json_ok_response(content=croissant, max_age=max_age_long, revision=revision)
                else:
                    with StepProfiler(method="croissant_endpoint", step="generate error response", context=context):
                        return get_json_error_response(
                            content=content,
                            status_code=http_status,
                            max_age=max_age_short,
                            error_code=error_code,
                            revision=revision,
                        )
            except Exception as e:
                error = e if isinstance(e, ApiError) else UnexpectedApiError("Unexpected error.", e)
                with StepProfiler(method="croissant_endpoint", step="generate API error response", context=context):
                    return get_json_api_error_response(error=error, max_age=max_age_short, revision=revision)

    return croissant_endpoint<|MERGE_RESOLUTION|>--- conflicted
+++ resolved
@@ -87,11 +87,7 @@
     distribution = [
         _remove_none_values(
             {
-<<<<<<< HEAD
                 "@type": "cr:FileObject",
-=======
-                "@type": "sc:FileObject",
->>>>>>> e39f7308
                 "@id": repo_name,
                 "name": repo_name,
                 "description": "The Hugging Face git repository.",
@@ -116,16 +112,10 @@
         distribution.append(
             _remove_none_values(
                 {
-<<<<<<< HEAD
                     "@type": "cr:FileSet",
                     "@id": distribution_name,
                     "name": distribution_name,
                     "description": "The underlying Parquet files as converted by Hugging Face (see: https://huggingface.co/docs/datasets-server/parquet).",
-=======
-                    "@type": "sc:FileSet",
-                    "@id": distribution_name,
-                    "name": distribution_name,
->>>>>>> e39f7308
                     "containedIn": {"@id": repo_name},
                     "encodingFormat": "application/x-parquet",
                     "includes": f"{config}/*/*.parquet",
