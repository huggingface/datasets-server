# SPDX-License-Identifier: Apache-2.0
# Copyright 2023 The HuggingFace Authors.

import logging
from typing import Optional, TypedDict

from libapi.exceptions import InvalidParameterError, UnexpectedApiError
from libapi.request import get_request_parameter
from libapi.utils import Endpoint, get_json_api_error_response, get_json_ok_response
from libcommon.dataset import get_dataset_git_revision
from libcommon.exceptions import CustomError
from libcommon.operations import backfill_dataset
from libcommon.processing_graph import ProcessingGraph
from libcommon.queue import Queue
from libcommon.simple_cache import delete_dataset_responses
from libcommon.storage_client import StorageClient
from libcommon.utils import Priority
from starlette.requests import Request
from starlette.responses import Response

from admin.authentication import auth_check


class RecreateDatasetReport(TypedDict):
    status: str
    dataset: str
    cancelled_jobs: int
    deleted_cached_responses: int


def recreate_dataset(
    dataset: str,
    priority: Priority,
    processing_graph: ProcessingGraph,
    assets_directory: StrPath,
    cached_assets_directory: StrPath,
    hf_endpoint: str,
    blocked_datasets: list[str],
    hf_token: Optional[str] = None,
) -> RecreateDatasetReport:
    # try to get the revision of the dataset (before deleting the jobs and the cache, in case it fails)
    revision = get_dataset_git_revision(dataset=dataset, hf_endpoint=hf_endpoint, hf_token=hf_token)
    # delete all the jobs and all the cache entries for the dataset (for all the revisions)
    cancelled_jobs = Queue().cancel_dataset_jobs(dataset=dataset)
    deleted_cached_responses = delete_dataset_responses(dataset=dataset)
    if deleted_cached_responses is not None and deleted_cached_responses > 0:
        # delete assets
        delete_asset_dir(dataset=dataset, directory=assets_directory)
        delete_asset_dir(dataset=dataset, directory=cached_assets_directory)
        # create the jobs to backfill the dataset
    backfill_dataset(
        dataset=dataset,
        revision=revision,
        processing_graph=processing_graph,
        priority=priority,
        cache_max_days=1,
        blocked_datasets=blocked_datasets,
    )
    return RecreateDatasetReport(
        status="ok",
        dataset=dataset,
        cancelled_jobs=cancelled_jobs,
        deleted_cached_responses=deleted_cached_responses or 0,
    )


def create_recreate_dataset_endpoint(
    processing_graph: ProcessingGraph,
    cached_assets_storage_client: StorageClient,
    assets_storage_client: StorageClient,
    hf_endpoint: str,
    blocked_datasets: list[str],
    hf_token: Optional[str] = None,
    external_auth_url: Optional[str] = None,
    organization: Optional[str] = None,
    hf_timeout_seconds: Optional[float] = None,
) -> Endpoint:
    async def recreate_dataset_endpoint(request: Request) -> Response:
        try:
            dataset = get_request_parameter(request, "dataset", required=True)
            try:
                priority = Priority(get_request_parameter(request, "priority", default="low"))
            except ValueError:
                raise InvalidParameterError(
                    f"Parameter 'priority' should be one of {', '.join(prio.value for prio in Priority)}."
                )
            logging.info(f"/recreate-dataset, dataset={dataset}, priority={priority}")

            # if auth_check fails, it will raise an exception that will be caught below
            await auth_check(
                external_auth_url=external_auth_url,
                request=request,
                organization=organization,
                hf_timeout_seconds=hf_timeout_seconds,
            )
<<<<<<< HEAD
            # try to get the revision of the dataset (before deleting the jobs and the cache, in case it fails)
            revision = get_dataset_git_revision(dataset=dataset, hf_endpoint=hf_endpoint, hf_token=hf_token)
            # delete all the jobs and all the cache entries for the dataset (for all the revisions)
            cancelled_jobs = Queue().cancel_dataset_jobs(dataset=dataset)
            deleted_cached_responses = delete_dataset_responses(dataset=dataset)
            if deleted_cached_responses is not None and deleted_cached_responses > 0:
                # delete assets
                cached_assets_storage_client.delete_dataset_directory(dataset)
                assets_storage_client.delete_dataset_directory(dataset)
            # create the jobs to backfill the dataset
            backfill_dataset(
                dataset=dataset,
                revision=revision,
                processing_graph=processing_graph,
                priority=priority,
                cache_max_days=1,
                blocked_datasets=blocked_datasets,
            )
=======
>>>>>>> b071069e
            return get_json_ok_response(
                recreate_dataset(
                    dataset=dataset,
                    priority=priority,
                    assets_directory=assets_directory,
                    blocked_datasets=blocked_datasets,
                    cached_assets_directory=cached_assets_directory,
                    hf_endpoint=hf_endpoint,
                    hf_token=hf_token,
                    processing_graph=processing_graph,
                ),
                max_age=0,
            )
        except CustomError as e:
            return get_json_api_error_response(e, max_age=0)
        except Exception as e:
            return get_json_api_error_response(UnexpectedApiError("Unexpected error.", e), max_age=0)

    return recreate_dataset_endpoint<|MERGE_RESOLUTION|>--- conflicted
+++ resolved
@@ -32,8 +32,8 @@
     dataset: str,
     priority: Priority,
     processing_graph: ProcessingGraph,
-    assets_directory: StrPath,
-    cached_assets_directory: StrPath,
+    cached_assets_storage_client: StorageClient,
+    assets_storage_client: StorageClient,
     hf_endpoint: str,
     blocked_datasets: list[str],
     hf_token: Optional[str] = None,
@@ -45,9 +45,9 @@
     deleted_cached_responses = delete_dataset_responses(dataset=dataset)
     if deleted_cached_responses is not None and deleted_cached_responses > 0:
         # delete assets
-        delete_asset_dir(dataset=dataset, directory=assets_directory)
-        delete_asset_dir(dataset=dataset, directory=cached_assets_directory)
-        # create the jobs to backfill the dataset
+        cached_assets_storage_client.delete_dataset_directory(dataset)
+        assets_storage_client.delete_dataset_directory(dataset)
+    # create the jobs to backfill the dataset
     backfill_dataset(
         dataset=dataset,
         revision=revision,
@@ -93,34 +93,13 @@
                 organization=organization,
                 hf_timeout_seconds=hf_timeout_seconds,
             )
-<<<<<<< HEAD
-            # try to get the revision of the dataset (before deleting the jobs and the cache, in case it fails)
-            revision = get_dataset_git_revision(dataset=dataset, hf_endpoint=hf_endpoint, hf_token=hf_token)
-            # delete all the jobs and all the cache entries for the dataset (for all the revisions)
-            cancelled_jobs = Queue().cancel_dataset_jobs(dataset=dataset)
-            deleted_cached_responses = delete_dataset_responses(dataset=dataset)
-            if deleted_cached_responses is not None and deleted_cached_responses > 0:
-                # delete assets
-                cached_assets_storage_client.delete_dataset_directory(dataset)
-                assets_storage_client.delete_dataset_directory(dataset)
-            # create the jobs to backfill the dataset
-            backfill_dataset(
-                dataset=dataset,
-                revision=revision,
-                processing_graph=processing_graph,
-                priority=priority,
-                cache_max_days=1,
-                blocked_datasets=blocked_datasets,
-            )
-=======
->>>>>>> b071069e
             return get_json_ok_response(
                 recreate_dataset(
                     dataset=dataset,
                     priority=priority,
-                    assets_directory=assets_directory,
+                    cached_assets_storage_client=cached_assets_storage_client,
+                    assets_storage_client=assets_storage_client,
                     blocked_datasets=blocked_datasets,
-                    cached_assets_directory=cached_assets_directory,
                     hf_endpoint=hf_endpoint,
                     hf_token=hf_token,
                     processing_graph=processing_graph,
